# -*- coding: utf-8 -*-

from datetime import datetime, timedelta

from django.conf import settings
from django.db import connection, DatabaseError
from django.db.models import F, DateField, DateTimeField, IntegerField, TimeField, CASCADE
from django.db.models.fields.related import ForeignKey
from django.db.models.functions import (
    Extract, ExtractDay, ExtractHour, ExtractMinute, ExtractMonth,
    ExtractSecond, ExtractWeek, ExtractWeekDay, ExtractYear, Trunc, TruncDate,
    TruncDay, TruncHour, TruncMinute, TruncMonth, TruncSecond, TruncTime,
    TruncYear,
)
from django.test import TestCase, TransactionTestCase, override_settings
from django.utils import timezone
<<<<<<< HEAD
=======

>>>>>>> 0377ba8a

from .models import BigS, FieldsTest, Foo, Bar, DTModel


def microsecond_support(value):
    return value if connection.features.supports_microsecond_precision else value.replace(microsecond=0)


def truncate_to(value, kind, tzinfo=None):
    # Convert to target timezone before truncation
    if tzinfo is not None:
        value = value.astimezone(tzinfo)

    def truncate(value, kind):
        if kind == 'second':
            return value.replace(microsecond=0)
        if kind == 'minute':
            return value.replace(second=0, microsecond=0)
        if kind == 'hour':
            return value.replace(minute=0, second=0, microsecond=0)
        if kind == 'day':
            if isinstance(value, datetime):
                return value.replace(hour=0, minute=0, second=0, microsecond=0)
            return value
        if kind == 'month':
            if isinstance(value, datetime):
                return value.replace(day=1, hour=0, minute=0, second=0, microsecond=0)
            return value.replace(day=1)
        # otherwise, truncate to year
        if isinstance(value, datetime):
            return value.replace(month=1, day=1, hour=0, minute=0, second=0, microsecond=0)
        return value.replace(month=1, day=1)

    value = truncate(value, kind)
    if tzinfo is not None:
        # If there was a daylight saving transition, then reset the timezone.
        value = timezone.make_aware(value.replace(tzinfo=None), tzinfo)
    return value


class FirebirdTest(TestCase):
    def setUp(self):
        pass

    def test_server_version(self):
        version = connection.server_version
        self.assertNotEqual(version, '')

    def test_firebird_version(self):
        version = connection.ops.firebird_version
        self.assertNotEqual(version, [])


class DatabaseOperationsTest(TestCase):
    def setUp(self):
        self.ops = connection.ops

    def test_get_sequence_name(self):
        sq_name = self.ops.get_sequence_name('TEST')
        self.assertEqual(sq_name, '"TEST_SQ"')

    def test_drop_sequence_sql(self):
        sql = self.ops.drop_sequence_sql('TEST')
        self.assertEqual(sql, 'DROP SEQUENCE "TEST_SQ"')

    def test_date_extract_sql(self):
        sql = self.ops.date_extract_sql('week_day', 'DATE_FIELD')
        value = "EXTRACT(WEEKDAY FROM DATE_FIELD) + 1"
        self.assertEqual(sql, value)

        sql = self.ops.date_extract_sql('year', 'DATE_FIELD')
        value = "EXTRACT(YEAR FROM DATE_FIELD)"
        self.assertEqual(sql, value)

        sql = self.ops.date_extract_sql('month', 'DATE_FIELD')
        value = "EXTRACT(MONTH FROM DATE_FIELD)"
        self.assertEqual(sql, value)

        sql = self.ops.date_extract_sql('day', 'DATE_FIELD')
        value = "EXTRACT(DAY FROM DATE_FIELD)"
        self.assertEqual(sql, value)

    def test_datetime_trunc_sql(self):
        sql = self.ops.datetime_trunc_sql('year', 'DATE_FIELD', None)
        value = "CAST(EXTRACT(year FROM DATE_FIELD)||'-01-01 00:00:00' AS TIMESTAMP)"
        self.assertEqual(sql, value)

        sql = self.ops.datetime_trunc_sql('month', 'DATE_FIELD', None)
        value = "CAST(EXTRACT(year FROM DATE_FIELD)||'-'||EXTRACT(month FROM DATE_FIELD)||'-01 00:00:00' AS TIMESTAMP)"
        self.assertEqual(sql, value)

        sql = self.ops.datetime_trunc_sql('day', 'DATE_FIELD', None)
        value = "CAST(EXTRACT(year FROM DATE_FIELD)||'-'||EXTRACT(month FROM DATE_FIELD)||'-'||EXTRACT(day FROM DATE_FIELD)||' 00:00:00' AS TIMESTAMP)"
        self.assertEqual(sql, value)

        sql = self.ops.datetime_trunc_sql('hour', 'DATE_FIELD', None)
        value = "CAST(EXTRACT(year FROM DATE_FIELD)||'-'||EXTRACT(month FROM DATE_FIELD)||'-'||EXTRACT(day FROM DATE_FIELD)||' '||EXTRACT(hour FROM DATE_FIELD)||':00:00' AS TIMESTAMP)"
        self.assertEqual(sql, value)

        sql = self.ops.datetime_trunc_sql('minute', 'DATE_FIELD', None)
        value = "CAST(EXTRACT(year FROM DATE_FIELD)||'-'||EXTRACT(month FROM DATE_FIELD)||'-'||EXTRACT(day FROM DATE_FIELD)||' '||EXTRACT(hour FROM DATE_FIELD)||':'||EXTRACT(minute FROM DATE_FIELD)||':00' AS TIMESTAMP)"
        self.assertEqual(sql, value)

        sql = self.ops.datetime_trunc_sql('second', 'DATE_FIELD', None)
        value = "CAST(EXTRACT(year FROM DATE_FIELD)||'-'||EXTRACT(month FROM DATE_FIELD)||'-'||EXTRACT(day FROM DATE_FIELD)||' '||EXTRACT(hour FROM DATE_FIELD)||':'||EXTRACT(minute FROM DATE_FIELD)||':'||TRUNC(EXTRACT(second FROM DATE_FIELD)) AS TIMESTAMP)"
        self.assertEqual(sql, value)

    def test_time_trunc_sql(self):
        sql = self.ops.time_trunc_sql('hour', 'TIME_FIELD')
        out = "CAST(EXTRACT(hour FROM TIME_FIELD) || ':00:00' AS TIME)"
        self.assertEqual(sql, out)

        sql = self.ops.time_trunc_sql('minute', 'TIME_FIELD')
        out = "CAST(EXTRACT(hour FROM TIME_FIELD) || ':' || EXTRACT(minute FROM TIME_FIELD) || ':00' AS TIME)"
        self.assertEqual(sql, out)

        sql = self.ops.time_trunc_sql('second', 'TIME_FIELD')
        out = "CAST(EXTRACT(hour FROM TIME_FIELD) || ':' || EXTRACT(minute FROM TIME_FIELD) || ':' || TRUNC(EXTRACT(second FROM TIME_FIELD)) AS TIME)"
        self.assertEqual(sql, out)


class DatabaseSchemaTests(TransactionTestCase):
    def test_no_index_for_foreignkey(self):
        """
        FirebirdSQL already creates indexes automatically for foreign keys. (#70).
        """
        index_sql = connection.schema_editor()._model_indexes_sql(Bar)
        self.assertEqual(index_sql, [])

    def test_fk_index_creation(self):
        new_field = ForeignKey(Foo, on_delete=CASCADE)
        new_field.set_attributes_from_name(None)
        with connection.schema_editor() as editor:
            editor.add_field(
                Bar,
                new_field
            )
            # Just return indexes others that not automaically created by Fk
            indexes = editor._get_field_indexes(Bar, new_field)
        self.assertEqual(indexes, [])

    def test_fk_remove_issue70(self):
        with connection.schema_editor() as editor:
            editor.remove_field(
                Bar,
                Bar._meta.get_field("a")
            )
        self.assertRaises(DatabaseError)


class SlugFieldTests(TestCase):
    def test_slugfield_max_length(self):
        """
        Make sure SlugField honors max_length (#9706)
        """
        bs = BigS.objects.create(s='slug' * 50)
        bs = BigS.objects.get(pk=bs.pk)
        self.assertEqual(bs.s, 'slug' * 50)


class DateFieldTests(TestCase):
    def tests_date_interval(self):
        obj = FieldsTest()
        obj.pub_date = datetime.now()
        obj.mod_date = obj.pub_date + timedelta(days=3)
        obj.save()

        objs = FieldsTest.objects.filter(mod_date__gte=F('pub_date') + timedelta(days=3)).all()
        self.assertEqual(len(objs), 1)


@override_settings(USE_TZ=False)
class DateFunctionTests(TestCase):

    def create_model(self, start_datetime, end_datetime):
        return DTModel.objects.create(
            name=start_datetime.isoformat(),
            start_datetime=start_datetime, end_datetime=end_datetime,
            start_date=start_datetime.date(), end_date=end_datetime.date(),
            start_time=start_datetime.time(), end_time=end_datetime.time(),
            duration=(end_datetime - start_datetime),
        )

    def test_trunc_func(self):
        start_datetime = microsecond_support(datetime(2015, 6, 15, 14, 30, 50, 321))
        end_datetime = microsecond_support(datetime(2016, 6, 15, 14, 10, 50, 123))
        if settings.USE_TZ:
            start_datetime = timezone.make_aware(start_datetime, is_dst=False)
            end_datetime = timezone.make_aware(end_datetime, is_dst=False)
        self.create_model(start_datetime, end_datetime)
        self.create_model(end_datetime, start_datetime)

        msg = 'output_field must be either DateField, TimeField, or DateTimeField'
        with self.assertRaisesMessage(ValueError, msg):
            list(DTModel.objects.annotate(truncated=Trunc('start_datetime', 'year', output_field=IntegerField())))

        with self.assertRaisesMessage(AssertionError, "'name' isn't a DateField, TimeField, or DateTimeField."):
            list(DTModel.objects.annotate(truncated=Trunc('name', 'year', output_field=DateTimeField())))

        with self.assertRaisesMessage(ValueError, "Cannot truncate DateField 'start_date' to DateTimeField"):
            list(DTModel.objects.annotate(truncated=Trunc('start_date', 'second')))

        with self.assertRaisesMessage(ValueError, "Cannot truncate TimeField 'start_time' to DateTimeField"):
            list(DTModel.objects.annotate(truncated=Trunc('start_time', 'month')))

        with self.assertRaisesMessage(ValueError, "Cannot truncate DateField 'start_date' to DateTimeField"):
            list(DTModel.objects.annotate(truncated=Trunc('start_date', 'month', output_field=DateTimeField())))

        with self.assertRaisesMessage(ValueError, "Cannot truncate TimeField 'start_time' to DateTimeField"):
            list(DTModel.objects.annotate(truncated=Trunc('start_time', 'second', output_field=DateTimeField())))

        def test_datetime_kind(kind):
            self.assertQuerysetEqual(
                DTModel.objects.annotate(
                    truncated=Trunc('start_datetime', kind, output_field=DateTimeField())
                ).order_by('start_datetime'),
                [
                    (truncate_to(start_datetime, kind)),
                    (truncate_to(end_datetime, kind))
                ],
                lambda m: (m.truncated)
            )

        def test_date_kind(kind):
            self.assertQuerysetEqual(
                DTModel.objects.annotate(
                    truncated=Trunc('start_date', kind, output_field=DateField())
                ).order_by('start_datetime'),
                [
                    (truncate_to(start_datetime.date(), kind)),
                    (truncate_to(end_datetime.date(), kind))
                ],
                lambda m: (m.truncated)
            )

        def test_time_kind(kind):
            self.assertQuerysetEqual(
                DTModel.objects.annotate(
                    truncated=Trunc('start_time', kind, output_field=TimeField())
                ).order_by('start_datetime'),
                [
                    (truncate_to(start_datetime.time(), kind)),
                    (truncate_to(end_datetime.time(), kind))
                ],
                lambda m: (m.truncated)
            )

        test_date_kind('year')
        test_date_kind('month')
        test_date_kind('day')
        test_time_kind('hour')
        test_time_kind('minute')
        test_time_kind('second')
        test_datetime_kind('year')
        test_datetime_kind('month')
        test_datetime_kind('day')
        test_datetime_kind('hour')
        test_datetime_kind('minute')
        test_datetime_kind('second')

        qs = DTModel.objects.filter(start_datetime__date=Trunc('start_datetime', 'day', output_field=DateField()))
        self.assertEqual(qs.count(), 2)

    def test_trunc_time_func(self):
        start_datetime = microsecond_support(datetime(2015, 6, 15, 14, 30, 50, 321000))
        end_datetime = microsecond_support(datetime(2016, 6, 15, 14, 10, 50, 123000))
        if settings.USE_TZ:
            start_datetime = timezone.make_aware(start_datetime, is_dst=False)
            end_datetime = timezone.make_aware(end_datetime, is_dst=False)
        self.create_model(start_datetime, end_datetime)
        self.create_model(end_datetime, start_datetime)
        self.assertQuerysetEqual(
            DTModel.objects.annotate(extracted=TruncTime('start_datetime')).order_by('start_datetime'),
            [
                (start_datetime.time()),
                (end_datetime.time()),
            ],
            lambda m: (m.extracted)
        )
        self.assertEqual(DTModel.objects.filter(start_datetime__time=TruncTime('start_datetime')).count(), 2)

        with self.assertRaisesMessage(ValueError, "Cannot truncate DateField 'start_date' to TimeField"):
            list(DTModel.objects.annotate(truncated=TruncTime('start_date')))

        with self.assertRaisesMessage(ValueError, "Cannot truncate DateField 'start_date' to TimeField"):
            list(DTModel.objects.annotate(truncated=TruncTime('start_date', output_field=DateField())))<|MERGE_RESOLUTION|>--- conflicted
+++ resolved
@@ -14,10 +14,7 @@
 )
 from django.test import TestCase, TransactionTestCase, override_settings
 from django.utils import timezone
-<<<<<<< HEAD
-=======
-
->>>>>>> 0377ba8a
+
 
 from .models import BigS, FieldsTest, Foo, Bar, DTModel
 
