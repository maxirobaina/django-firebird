--- conflicted
+++ resolved
@@ -1,11 +1,6 @@
 # -*- utf-8 -*-
-import six
 
 from django.db import models
-<<<<<<< HEAD
-from six import python_2_unicode_compatible
-=======
->>>>>>> 0377ba8a
 
 
 class FieldsTest(models.Model):
