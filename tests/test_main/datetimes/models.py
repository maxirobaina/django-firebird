from django.db import models
<<<<<<< HEAD
from six import python_2_unicode_compatible
=======
>>>>>>> 0377ba8a


class Article(models.Model):
    title = models.CharField(max_length=100)
    pub_date = models.DateTimeField()
    published_on = models.DateField(null=True)

    categories = models.ManyToManyField("Category", related_name="articles")

    def __str__(self):
        return self.title


class Comment(models.Model):
<<<<<<< HEAD
    article = models.ForeignKey(Article, related_name="comments", on_delete=models.CASCADE)
=======
    article = models.ForeignKey(Article, models.CASCADE, related_name="comments")
>>>>>>> 0377ba8a
    text = models.TextField()
    pub_date = models.DateTimeField()
    approval_date = models.DateTimeField(null=True)

    def __str__(self):
        return 'Comment to %s (%s)' % (self.article.title, self.pub_date)


class Category(models.Model):
    name = models.CharField(max_length=255)<|MERGE_RESOLUTION|>--- conflicted
+++ resolved
@@ -1,8 +1,4 @@
 from django.db import models
-<<<<<<< HEAD
-from six import python_2_unicode_compatible
-=======
->>>>>>> 0377ba8a
 
 
 class Article(models.Model):
@@ -17,11 +13,7 @@
 
 
 class Comment(models.Model):
-<<<<<<< HEAD
-    article = models.ForeignKey(Article, related_name="comments", on_delete=models.CASCADE)
-=======
     article = models.ForeignKey(Article, models.CASCADE, related_name="comments")
->>>>>>> 0377ba8a
     text = models.TextField()
     pub_date = models.DateTimeField()
     approval_date = models.DateTimeField(null=True)
