<<<<<<< HEAD
# -*- encoding: utf-8 -*-
from __future__ import unicode_literals

from django.db import models
from django.core import validators
=======
from django.db import connection, models
>>>>>>> 0377ba8a


class People(models.Model):
    name = models.CharField(max_length=255)
    models.OneToOneField('self', models.CASCADE)


class Message(models.Model):
    from_field = models.OneToOneField(People, models.CASCADE, db_column='from_id')


class PeopleData(models.Model):
    people_pk = models.OneToOneField(People, models.CASCADE, primary_key=True)
    ssn = models.CharField(max_length=11)


class PeopleMoreData(models.Model):
<<<<<<< HEAD
    people_unique = models.OneToOneField(People, models.CASCADE, unique=True)
=======
    people_unique = models.ForeignKey(People, models.CASCADE, unique=True)
    message = models.ForeignKey(Message, models.CASCADE, blank=True, null=True)
>>>>>>> 0377ba8a
    license = models.CharField(max_length=255)


class DigitsInColumnName(models.Model):
    all_digits = models.CharField(max_length=11, db_column='123')
    leading_digit = models.CharField(max_length=11, db_column='4extra')
    leading_digits = models.CharField(max_length=11, db_column='45extra')


class SpecialName(models.Model):
    field = models.IntegerField(db_column='field')
    # Underscores
    field_field_0 = models.IntegerField(db_column='Field_')
    field_field_1 = models.IntegerField(db_column='Field__')
    field_field_2 = models.IntegerField(db_column='__field')
    # Other chars
    prc_x = models.IntegerField(db_column='prc(%) x')
    non_ascii = models.IntegerField(db_column='tamaño')

    class Meta:
        db_table = "inspectdb_special.table name"


class ColumnTypes(models.Model):
    id = models.AutoField(primary_key=True)
    big_int_field = models.BigIntegerField()
    bool_field = models.BooleanField(default=False)
    null_bool_field = models.BooleanField(null=True)
    char_field = models.CharField(max_length=10)
    null_char_field = models.CharField(max_length=10, blank=True, null=True)
<<<<<<< HEAD
    comma_separated_int_field = models.CharField(max_length=99, validators=[validators.validate_comma_separated_integer_list])
=======
>>>>>>> 0377ba8a
    date_field = models.DateField()
    date_time_field = models.DateTimeField()
    decimal_field = models.DecimalField(max_digits=6, decimal_places=1)
    email_field = models.EmailField()
    file_field = models.FileField(upload_to="unused")
    file_path_field = models.FilePathField()
    float_field = models.FloatField()
    int_field = models.IntegerField()
    gen_ip_address_field = models.GenericIPAddressField(protocol="ipv4")
    pos_big_int_field = models.PositiveBigIntegerField()
    pos_int_field = models.PositiveIntegerField()
    pos_small_int_field = models.PositiveSmallIntegerField()
    slug_field = models.SlugField()
    small_int_field = models.SmallIntegerField()
    text_field = models.TextField()
    time_field = models.TimeField()
    url_field = models.URLField()
    uuid_field = models.UUIDField()


class JSONFieldColumnType(models.Model):
    json_field = models.JSONField()
    null_json_field = models.JSONField(blank=True, null=True)

    class Meta:
        required_db_features = {
            'can_introspect_json_field',
            'supports_json_field',
        }


test_collation = connection.features.test_collations.get('non_default')


class CharFieldDbCollation(models.Model):
    char_field = models.CharField(max_length=10, db_collation=test_collation)

    class Meta:
        required_db_features = {'supports_collation_on_charfield'}


class TextFieldDbCollation(models.Model):
    text_field = models.TextField(db_collation=test_collation)

    class Meta:
        required_db_features = {'supports_collation_on_textfield'}


class UniqueTogether(models.Model):
    field1 = models.IntegerField()
    field2 = models.CharField(max_length=10)
    from_field = models.IntegerField(db_column='from')
    non_unique = models.IntegerField(db_column='non__unique_column')
    non_unique_0 = models.IntegerField(db_column='non_unique__column')

    class Meta:
        unique_together = [
            ('field1', 'field2'),
            ('from_field', 'field1'),
            ('non_unique', 'non_unique_0'),
        ]<|MERGE_RESOLUTION|>--- conflicted
+++ resolved
@@ -1,12 +1,4 @@
-<<<<<<< HEAD
-# -*- encoding: utf-8 -*-
-from __future__ import unicode_literals
-
-from django.db import models
-from django.core import validators
-=======
 from django.db import connection, models
->>>>>>> 0377ba8a
 
 
 class People(models.Model):
@@ -24,12 +16,8 @@
 
 
 class PeopleMoreData(models.Model):
-<<<<<<< HEAD
-    people_unique = models.OneToOneField(People, models.CASCADE, unique=True)
-=======
     people_unique = models.ForeignKey(People, models.CASCADE, unique=True)
     message = models.ForeignKey(Message, models.CASCADE, blank=True, null=True)
->>>>>>> 0377ba8a
     license = models.CharField(max_length=255)
 
 
@@ -60,10 +48,6 @@
     null_bool_field = models.BooleanField(null=True)
     char_field = models.CharField(max_length=10)
     null_char_field = models.CharField(max_length=10, blank=True, null=True)
-<<<<<<< HEAD
-    comma_separated_int_field = models.CharField(max_length=99, validators=[validators.validate_comma_separated_integer_list])
-=======
->>>>>>> 0377ba8a
     date_field = models.DateField()
     date_time_field = models.DateTimeField()
     decimal_field = models.DecimalField(max_digits=6, decimal_places=1)
