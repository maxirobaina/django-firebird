from django.apps.registry import Apps
from django.db import models
<<<<<<< HEAD
from six import python_2_unicode_compatible
=======
>>>>>>> 0377ba8a

# Because we want to test creation and deletion of these as separate things,
# these models are all inserted into a separate Apps so the main test
# runner doesn't migrate them.

new_apps = Apps()


class Author(models.Model):
    name = models.CharField(max_length=255)
    height = models.PositiveIntegerField(null=True, blank=True)
    weight = models.IntegerField(null=True, blank=True)
    uuid = models.UUIDField(null=True)

    class Meta:
        apps = new_apps


class AuthorCharFieldWithIndex(models.Model):
    char_field = models.CharField(max_length=31, db_index=True)

    class Meta:
        apps = new_apps


class AuthorTextFieldWithIndex(models.Model):
    text_field = models.TextField(db_index=True)

    class Meta:
        apps = new_apps


class AuthorWithDefaultHeight(models.Model):
    name = models.CharField(max_length=255)
    height = models.PositiveIntegerField(null=True, blank=True, default=42)

    class Meta:
        apps = new_apps


class AuthorWithEvenLongerName(models.Model):
    name = models.CharField(max_length=255)
    height = models.PositiveIntegerField(null=True, blank=True)

    class Meta:
        apps = new_apps


class AuthorWithIndexedName(models.Model):
    name = models.CharField(max_length=255, db_index=True)

    class Meta:
        apps = new_apps


class AuthorWithUniqueName(models.Model):
    name = models.CharField(max_length=255, unique=True)

    class Meta:
        apps = new_apps


class AuthorWithIndexedNameAndBirthday(models.Model):
    name = models.CharField(max_length=255)
    birthday = models.DateField()

    class Meta:
        apps = new_apps
        index_together = [['name', 'birthday']]


class AuthorWithUniqueNameAndBirthday(models.Model):
    name = models.CharField(max_length=255)
    birthday = models.DateField()

    class Meta:
        apps = new_apps
        unique_together = [['name', 'birthday']]


class Book(models.Model):
    author = models.ForeignKey(Author, models.CASCADE)
    title = models.CharField(max_length=100, db_index=True)
    pub_date = models.DateTimeField()
    # tags = models.ManyToManyField("Tag", related_name="books")

    class Meta:
        apps = new_apps


class BookWeak(models.Model):
    author = models.ForeignKey(Author, models.CASCADE, db_constraint=False)
    title = models.CharField(max_length=100, db_index=True)
    pub_date = models.DateTimeField()

    class Meta:
        apps = new_apps


class BookWithLongName(models.Model):
    author_foreign_key_with_really_long_field_name = models.ForeignKey(
        AuthorWithEvenLongerName,
        models.CASCADE,
    )

    class Meta:
        apps = new_apps


class BookWithO2O(models.Model):
    author = models.OneToOneField(Author, models.CASCADE)
    title = models.CharField(max_length=100, db_index=True)
    pub_date = models.DateTimeField()

    class Meta:
        apps = new_apps
        db_table = "schema_book"


class BookWithSlug(models.Model):
    author = models.ForeignKey(Author, models.CASCADE)
    title = models.CharField(max_length=100, db_index=True)
    pub_date = models.DateTimeField()
    slug = models.CharField(max_length=20, unique=True)

    class Meta:
        apps = new_apps
        db_table = "schema_book"


class BookWithoutAuthor(models.Model):
    title = models.CharField(max_length=100, db_index=True)
    pub_date = models.DateTimeField()

    class Meta:
        apps = new_apps
        db_table = "schema_book"


class BookForeignObj(models.Model):
    title = models.CharField(max_length=100, db_index=True)
    author_id = models.IntegerField()

    class Meta:
        apps = new_apps


class IntegerPK(models.Model):
    i = models.IntegerField(primary_key=True)
    j = models.IntegerField(unique=True)

    class Meta:
        apps = new_apps
        db_table = "INTEGERPK"  # uppercase to ensure proper quoting


class Note(models.Model):
    info = models.TextField()
    address = models.TextField(null=True)

    class Meta:
        apps = new_apps


class NoteRename(models.Model):
    detail_info = models.TextField()

    class Meta:
        apps = new_apps
        db_table = "schema_note"


class Tag(models.Model):
    title = models.CharField(max_length=255)
    slug = models.SlugField(unique=True)

    class Meta:
        apps = new_apps


class TagIndexed(models.Model):
    title = models.CharField(max_length=255)
    slug = models.SlugField(unique=True)

    class Meta:
        apps = new_apps
        index_together = [["slug", "title"]]


class TagM2MTest(models.Model):
    title = models.CharField(max_length=255)
    slug = models.SlugField(unique=True)

    class Meta:
        apps = new_apps


class TagUniqueRename(models.Model):
    title = models.CharField(max_length=255)
    slug2 = models.SlugField(unique=True)

    class Meta:
        apps = new_apps
        db_table = "schema_tag"


# Based on tests/reserved_names/models.py
class Thing(models.Model):
    when = models.CharField(max_length=1, primary_key=True)

    class Meta:
        apps = new_apps
        db_table = 'drop'

    def __str__(self):
        return self.when


class UniqueTest(models.Model):
    year = models.IntegerField()
    slug = models.SlugField(unique=False)

    class Meta:
        apps = new_apps
        unique_together = ["year", "slug"]


class Node(models.Model):
    node_id = models.AutoField(primary_key=True)
    parent = models.ForeignKey('self', models.CASCADE, null=True, blank=True)

    class Meta:
        apps = new_apps<|MERGE_RESOLUTION|>--- conflicted
+++ resolved
@@ -1,9 +1,5 @@
 from django.apps.registry import Apps
 from django.db import models
-<<<<<<< HEAD
-from six import python_2_unicode_compatible
-=======
->>>>>>> 0377ba8a
 
 # Because we want to test creation and deletion of these as separate things,
 # these models are all inserted into a separate Apps so the main test
