from functools import partial

from django.db import models
from django.db.models.fields.related import (
    RECURSIVE_RELATIONSHIP_CONSTANT, ManyToManyDescriptor, RelatedField,
    create_many_to_many_intermediary_model,
)
<<<<<<< HEAD
from toolz import curry
=======
>>>>>>> 0377ba8a


class CustomManyToManyField(RelatedField):
    """
    Ticket #24104 - Need to have a custom ManyToManyField,
    which is not an inheritor of ManyToManyField.
    """
    many_to_many = True

    def __init__(self, to, db_constraint=True, swappable=True, related_name=None, related_query_name=None,
                 limit_choices_to=None, symmetrical=None, through=None, through_fields=None, db_table=None, **kwargs):
        try:
            to._meta
        except AttributeError:
            to = str(to)
        kwargs['rel'] = models.ManyToManyRel(
            self, to,
            related_name=related_name,
            related_query_name=related_query_name,
            limit_choices_to=limit_choices_to,
            symmetrical=symmetrical if symmetrical is not None else (to == RECURSIVE_RELATIONSHIP_CONSTANT),
            through=through,
            through_fields=through_fields,
            db_constraint=db_constraint,
        )
        self.swappable = swappable
        self.db_table = db_table
        if kwargs['rel'].through is not None:
            assert self.db_table is None, "Cannot specify a db_table if an intermediary model is used."
        super().__init__(**kwargs)

    def contribute_to_class(self, cls, name, **kwargs):
        if self.remote_field.symmetrical and (
                self.remote_field.model == "self" or self.remote_field.model == cls._meta.object_name):
            self.remote_field.related_name = "%s_rel_+" % name
        super().contribute_to_class(cls, name, **kwargs)
        if not self.remote_field.through and not cls._meta.abstract and not cls._meta.swapped:
            self.remote_field.through = create_many_to_many_intermediary_model(self, cls)
        setattr(cls, self.name, ManyToManyDescriptor(self.remote_field))
        self.m2m_db_table = partial(self._get_m2m_db_table, cls._meta)

    def get_internal_type(self):
        return 'ManyToManyField'

    # Copy those methods from ManyToManyField because they don't call super() internally
    contribute_to_related_class = models.ManyToManyField.__dict__['contribute_to_related_class']
    _get_m2m_attr = models.ManyToManyField.__dict__['_get_m2m_attr']
    _get_m2m_reverse_attr = models.ManyToManyField.__dict__['_get_m2m_reverse_attr']
    _get_m2m_db_table = models.ManyToManyField.__dict__['_get_m2m_db_table']


class InheritedManyToManyField(models.ManyToManyField):
    pass


class MediumBlobField(models.BinaryField):
    """
    A MySQL BinaryField that uses a different blob size.
    """
    def db_type(self, connection):
        return 'MEDIUMBLOB'<|MERGE_RESOLUTION|>--- conflicted
+++ resolved
@@ -5,10 +5,6 @@
     RECURSIVE_RELATIONSHIP_CONSTANT, ManyToManyDescriptor, RelatedField,
     create_many_to_many_intermediary_model,
 )
-<<<<<<< HEAD
-from toolz import curry
-=======
->>>>>>> 0377ba8a
 
 
 class CustomManyToManyField(RelatedField):
