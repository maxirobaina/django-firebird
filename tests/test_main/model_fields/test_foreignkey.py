import six

from decimal import Decimal

from django.apps import apps
from django.core import checks
from django.core.exceptions import FieldError
from django.db import models
from django.test import TestCase, skipIfDBFeature
from django.test.utils import isolate_apps
<<<<<<< HEAD
=======

>>>>>>> 0377ba8a
from .models import Bar, FkToChar, Foo, PrimaryKeyCharModel


class ForeignKeyTests(TestCase):

    def test_callable_default(self):
        """A lazy callable may be used for ForeignKey.default."""
        a = Foo.objects.create(id=1, a='abc', d=Decimal('12.34'))
        b = Bar.objects.create(b='bcd')
        self.assertEqual(b.a, a)

    @skipIfDBFeature('interprets_empty_strings_as_nulls')
    def test_empty_string_fk(self):
        """
        Empty strings foreign key values don't get converted to None (#19299).
        """
        char_model_empty = PrimaryKeyCharModel.objects.create(string='')
        fk_model_empty = FkToChar.objects.create(out=char_model_empty)
        fk_model_empty = FkToChar.objects.select_related('out').get(id=fk_model_empty.pk)
        self.assertEqual(fk_model_empty.out, char_model_empty)

    @isolate_apps('model_fields')
    def test_warning_when_unique_true_on_fk(self):
        class Foo(models.Model):
            pass

        class FKUniqueTrue(models.Model):
            fk_field = models.ForeignKey(Foo, models.CASCADE, unique=True)

        model = FKUniqueTrue()
        expected_warnings = [
            checks.Warning(
                'Setting unique=True on a ForeignKey has the same effect as using a OneToOneField.',
                hint='ForeignKey(unique=True) is usually better served by a OneToOneField.',
                obj=FKUniqueTrue.fk_field.field,
                id='fields.W342',
            )
        ]
        warnings = model.check()
        self.assertEqual(warnings, expected_warnings)

    def test_related_name_converted_to_text(self):
        rel_name = Bar._meta.get_field('a').remote_field.related_name
        self.assertIsInstance(rel_name, str)

    def test_abstract_model_pending_operations(self):
        """
        Foreign key fields declared on abstract models should not add lazy
        relations to resolve relationship declared as string (#24215).
        """
        pending_ops_before = list(apps._pending_operations.items())

        class AbstractForeignKeyModel(models.Model):
            fk = models.ForeignKey('missing.FK', models.CASCADE)

            class Meta:
                abstract = True

        self.assertIs(AbstractForeignKeyModel._meta.apps, apps)
        self.assertEqual(
            pending_ops_before,
            list(apps._pending_operations.items()),
            'Pending lookup added for a foreign key on an abstract model'
        )

    @isolate_apps('model_fields', 'model_fields.tests')
    def test_abstract_model_app_relative_foreign_key(self):
        class AbstractReferent(models.Model):
            reference = models.ForeignKey('Referred', on_delete=models.CASCADE)

            class Meta:
                app_label = 'model_fields'
                abstract = True

        def assert_app_model_resolved(label):
            class Referred(models.Model):
                class Meta:
                    app_label = label

            class ConcreteReferent(AbstractReferent):
                class Meta:
                    app_label = label

            self.assertEqual(ConcreteReferent._meta.get_field('reference').related_model, Referred)

        assert_app_model_resolved('model_fields')
        assert_app_model_resolved('tests')

    @isolate_apps('model_fields')
    def test_to_python(self):
        class Foo(models.Model):
            pass

        class Bar(models.Model):
            fk = models.ForeignKey(Foo, models.CASCADE)

        self.assertEqual(Bar._meta.get_field('fk').to_python('1'), 1)

    @isolate_apps('model_fields')
    def test_fk_to_fk_get_col_output_field(self):
        class Foo(models.Model):
            pass

        class Bar(models.Model):
            foo = models.ForeignKey(Foo, models.CASCADE, primary_key=True)

        class Baz(models.Model):
            bar = models.ForeignKey(Bar, models.CASCADE, primary_key=True)

        col = Baz._meta.get_field('bar').get_col('alias')
        self.assertIs(col.output_field, Foo._meta.pk)

    @isolate_apps('model_fields')
    def test_recursive_fks_get_col(self):
        class Foo(models.Model):
            bar = models.ForeignKey('Bar', models.CASCADE, primary_key=True)

        class Bar(models.Model):
            foo = models.ForeignKey(Foo, models.CASCADE, primary_key=True)

        with self.assertRaisesMessage(ValueError, 'Cannot resolve output_field'):
            Foo._meta.get_field('bar').get_col('alias')

    @isolate_apps('model_fields')
    def test_non_local_to_field(self):
        class Parent(models.Model):
            key = models.IntegerField(unique=True)

        class Child(Parent):
            pass

        class Related(models.Model):
            child = models.ForeignKey(Child, on_delete=models.CASCADE, to_field='key')

        msg = (
            "'model_fields.Related.child' refers to field 'key' which is not "
            "local to model 'model_fields.Child'."
        )
        with self.assertRaisesMessage(FieldError, msg):
            Related._meta.get_field('child').related_fields<|MERGE_RESOLUTION|>--- conflicted
+++ resolved
@@ -1,5 +1,3 @@
-import six
-
 from decimal import Decimal
 
 from django.apps import apps
@@ -8,10 +6,7 @@
 from django.db import models
 from django.test import TestCase, skipIfDBFeature
 from django.test.utils import isolate_apps
-<<<<<<< HEAD
-=======
 
->>>>>>> 0377ba8a
 from .models import Bar, FkToChar, Foo, PrimaryKeyCharModel
 
 
