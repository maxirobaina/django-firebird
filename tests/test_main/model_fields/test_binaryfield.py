--- conflicted
+++ resolved
@@ -1,16 +1,7 @@
-<<<<<<< HEAD
-# -*- coding: utf-8 -*-
-import six
-
-=======
->>>>>>> 0377ba8a
 from django.core.exceptions import ValidationError
 from django.db import models
 from django.test import TestCase
-<<<<<<< HEAD
-=======
 
->>>>>>> 0377ba8a
 from .models import DataModel
 
 
