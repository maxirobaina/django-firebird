import datetime
<<<<<<< HEAD
import unittest
import six

=======
>>>>>>> 0377ba8a
from decimal import Decimal

from django.db.models import (
    AutoField, BinaryField, BooleanField, CharField, DateField, DateTimeField,
    DecimalField, EmailField, FileField, FilePathField, FloatField,
    GenericIPAddressField, ImageField, IntegerField, IPAddressField,
    NullBooleanField, PositiveBigIntegerField, PositiveIntegerField,
    PositiveSmallIntegerField, SlugField, SmallIntegerField, TextField,
    TimeField, URLField,
)
from django.test import SimpleTestCase
from django.utils.functional import lazy


class PromiseTest(SimpleTestCase):

    def test_AutoField(self):
        lazy_func = lazy(lambda: 1, int)
        self.assertIsInstance(AutoField(primary_key=True).get_prep_value(lazy_func()), int)

    def test_BinaryField(self):
        lazy_func = lazy(lambda: b'', bytes)
        self.assertIsInstance(BinaryField().get_prep_value(lazy_func()), bytes)

    def test_BooleanField(self):
        lazy_func = lazy(lambda: True, bool)
        self.assertIsInstance(BooleanField().get_prep_value(lazy_func()), bool)

    def test_CharField(self):
        lazy_func = lazy(lambda: '', str)
        self.assertIsInstance(CharField().get_prep_value(lazy_func()), str)
        lazy_func = lazy(lambda: 0, int)
        self.assertIsInstance(CharField().get_prep_value(lazy_func()), str)

    def test_DateField(self):
        lazy_func = lazy(lambda: datetime.date.today(), datetime.date)
        self.assertIsInstance(DateField().get_prep_value(lazy_func()), datetime.date)

    def test_DateTimeField(self):
        lazy_func = lazy(lambda: datetime.datetime.now(), datetime.datetime)
        self.assertIsInstance(DateTimeField().get_prep_value(lazy_func()), datetime.datetime)

    def test_DecimalField(self):
        lazy_func = lazy(lambda: Decimal('1.2'), Decimal)
        self.assertIsInstance(DecimalField().get_prep_value(lazy_func()), Decimal)

    def test_EmailField(self):
        lazy_func = lazy(lambda: 'mailbox@domain.com', str)
        self.assertIsInstance(EmailField().get_prep_value(lazy_func()), str)

    def test_FileField(self):
        lazy_func = lazy(lambda: 'filename.ext', str)
        self.assertIsInstance(FileField().get_prep_value(lazy_func()), str)
        lazy_func = lazy(lambda: 0, int)
        self.assertIsInstance(FileField().get_prep_value(lazy_func()), str)

    def test_FilePathField(self):
        lazy_func = lazy(lambda: 'tests.py', str)
        self.assertIsInstance(FilePathField().get_prep_value(lazy_func()), str)
        lazy_func = lazy(lambda: 0, int)
        self.assertIsInstance(FilePathField().get_prep_value(lazy_func()), str)

    def test_FloatField(self):
        lazy_func = lazy(lambda: 1.2, float)
        self.assertIsInstance(FloatField().get_prep_value(lazy_func()), float)

    def test_ImageField(self):
        lazy_func = lazy(lambda: 'filename.ext', str)
        self.assertIsInstance(ImageField().get_prep_value(lazy_func()), str)

    def test_IntegerField(self):
        lazy_func = lazy(lambda: 1, int)
        self.assertIsInstance(IntegerField().get_prep_value(lazy_func()), int)

    def test_IPAddressField(self):
        lazy_func = lazy(lambda: '127.0.0.1', str)
        self.assertIsInstance(IPAddressField().get_prep_value(lazy_func()), str)
        lazy_func = lazy(lambda: 0, int)
        self.assertIsInstance(IPAddressField().get_prep_value(lazy_func()), str)

    def test_GenericIPAddressField(self):
        lazy_func = lazy(lambda: '127.0.0.1', str)
        self.assertIsInstance(GenericIPAddressField().get_prep_value(lazy_func()), str)
        lazy_func = lazy(lambda: 0, int)
        self.assertIsInstance(GenericIPAddressField().get_prep_value(lazy_func()), str)

    def test_NullBooleanField(self):
        lazy_func = lazy(lambda: True, bool)
        self.assertIsInstance(NullBooleanField().get_prep_value(lazy_func()), bool)

    def test_PositiveIntegerField(self):
        lazy_func = lazy(lambda: 1, int)
        self.assertIsInstance(PositiveIntegerField().get_prep_value(lazy_func()), int)

    def test_PositiveSmallIntegerField(self):
        lazy_func = lazy(lambda: 1, int)
        self.assertIsInstance(PositiveSmallIntegerField().get_prep_value(lazy_func()), int)

    def test_PositiveBigIntegerField(self):
        lazy_func = lazy(lambda: 1, int)
        self.assertIsInstance(PositiveBigIntegerField().get_prep_value(lazy_func()), int)

    def test_SlugField(self):
        lazy_func = lazy(lambda: 'slug', str)
        self.assertIsInstance(SlugField().get_prep_value(lazy_func()), str)
        lazy_func = lazy(lambda: 0, int)
        self.assertIsInstance(SlugField().get_prep_value(lazy_func()), str)

    def test_SmallIntegerField(self):
        lazy_func = lazy(lambda: 1, int)
        self.assertIsInstance(SmallIntegerField().get_prep_value(lazy_func()), int)

    def test_TextField(self):
        lazy_func = lazy(lambda: 'Abc', str)
        self.assertIsInstance(TextField().get_prep_value(lazy_func()), str)
        lazy_func = lazy(lambda: 0, int)
        self.assertIsInstance(TextField().get_prep_value(lazy_func()), str)

    def test_TimeField(self):
        lazy_func = lazy(lambda: datetime.datetime.now().time(), datetime.time)
        self.assertIsInstance(TimeField().get_prep_value(lazy_func()), datetime.time)

    def test_URLField(self):
        lazy_func = lazy(lambda: 'http://domain.com', str)
        self.assertIsInstance(URLField().get_prep_value(lazy_func()), str)<|MERGE_RESOLUTION|>--- conflicted
+++ resolved
@@ -1,10 +1,4 @@
 import datetime
-<<<<<<< HEAD
-import unittest
-import six
-
-=======
->>>>>>> 0377ba8a
 from decimal import Decimal
 
 from django.db.models import (
