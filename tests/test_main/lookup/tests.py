import collections.abc
from datetime import datetime
from math import ceil
from operator import attrgetter

from django.core.exceptions import FieldError
from django.db import connection, models
from django.db.models import Exists, Max, OuterRef
from django.db.models.functions import Substr
from django.test import TestCase, skipUnlessDBFeature
from django.test.utils import isolate_apps
from django.utils.deprecation import RemovedInDjango40Warning

from .models import (
    Article, Author, Freebie, Game, IsNullWithNoneAsRHS, Player, Season, Tag,
)


class LookupTests(TestCase):

    @classmethod
    def setUpTestData(cls):
        # Create a few Authors.
        cls.au1 = Author.objects.create(name='Author 1', alias='a1')
        cls.au2 = Author.objects.create(name='Author 2', alias='a2')
        # Create a few Articles.
        cls.a1 = Article.objects.create(
            headline='Article 1',
            pub_date=datetime(2005, 7, 26),
            author=cls.au1,
            slug='a1',
        )
        cls.a2 = Article.objects.create(
            headline='Article 2',
            pub_date=datetime(2005, 7, 27),
            author=cls.au1,
            slug='a2',
        )
        cls.a3 = Article.objects.create(
            headline='Article 3',
            pub_date=datetime(2005, 7, 27),
            author=cls.au1,
            slug='a3',
        )
        cls.a4 = Article.objects.create(
            headline='Article 4',
            pub_date=datetime(2005, 7, 28),
            author=cls.au1,
            slug='a4',
        )
        cls.a5 = Article.objects.create(
            headline='Article 5',
            pub_date=datetime(2005, 8, 1, 9, 0),
            author=cls.au2,
            slug='a5',
        )
        cls.a6 = Article.objects.create(
            headline='Article 6',
            pub_date=datetime(2005, 8, 1, 8, 0),
            author=cls.au2,
            slug='a6',
        )
        cls.a7 = Article.objects.create(
            headline='Article 7',
            pub_date=datetime(2005, 7, 27),
            author=cls.au2,
            slug='a7',
        )
        # Create a few Tags.
        cls.t1 = Tag.objects.create(name='Tag 1')
        cls.t1.articles.add(cls.a1, cls.a2, cls.a3)
        cls.t2 = Tag.objects.create(name='Tag 2')
        cls.t2.articles.add(cls.a3, cls.a4, cls.a5)
        cls.t3 = Tag.objects.create(name='Tag 3')
        cls.t3.articles.add(cls.a5, cls.a6, cls.a7)

    def test_exists(self):
        # We can use .exists() to check that there are some
        self.assertTrue(Article.objects.exists())
        for a in Article.objects.all():
            a.delete()
        # There should be none now!
        self.assertFalse(Article.objects.exists())

    def test_lookup_int_as_str(self):
        # Integer value can be queried using string
        self.assertSequenceEqual(
            Article.objects.filter(id__iexact=str(self.a1.id)),
            [self.a1],
        )

    @skipUnlessDBFeature('supports_date_lookup_using_string')
    def test_lookup_date_as_str(self):
        # A date lookup can be performed using a string search
        self.assertSequenceEqual(
            Article.objects.filter(pub_date__startswith='2005'),
            [self.a5, self.a6, self.a4, self.a2, self.a3, self.a7, self.a1],
        )

    def test_iterator(self):
        # Each QuerySet gets iterator(), which is a generator that "lazily"
        # returns results using database-level iteration.
        self.assertIsInstance(Article.objects.iterator(), collections.abc.Iterator)

        self.assertQuerysetEqual(
            Article.objects.iterator(),
            [
                'Article 5',
                'Article 6',
                'Article 4',
                'Article 2',
                'Article 3',
                'Article 7',
                'Article 1',
            ],
            transform=attrgetter('headline')
        )
        # iterator() can be used on any QuerySet.
        self.assertQuerysetEqual(
            Article.objects.filter(headline__endswith='4').iterator(),
            ['Article 4'],
            transform=attrgetter('headline'))

    def test_count(self):
        # count() returns the number of objects matching search criteria.
        self.assertEqual(Article.objects.count(), 7)
        self.assertEqual(Article.objects.filter(pub_date__exact=datetime(2005, 7, 27)).count(), 3)
        self.assertEqual(Article.objects.filter(headline__startswith='Blah blah').count(), 0)

        # count() should respect sliced query sets.
        articles = Article.objects.all()
        self.assertEqual(articles.count(), 7)
        self.assertEqual(articles[:4].count(), 4)
        self.assertEqual(articles[1:100].count(), 6)
        self.assertEqual(articles[10:100].count(), 0)

        # Date and date/time lookups can also be done with strings.
        self.assertEqual(Article.objects.filter(pub_date__exact='2005-07-27 00:00:00').count(), 3)

    def test_in_bulk(self):
        # in_bulk() takes a list of IDs and returns a dictionary mapping IDs to objects.
        arts = Article.objects.in_bulk([self.a1.id, self.a2.id])
        self.assertEqual(arts[self.a1.id], self.a1)
        self.assertEqual(arts[self.a2.id], self.a2)
        self.assertEqual(
            Article.objects.in_bulk(),
            {
                self.a1.id: self.a1,
                self.a2.id: self.a2,
                self.a3.id: self.a3,
                self.a4.id: self.a4,
                self.a5.id: self.a5,
                self.a6.id: self.a6,
                self.a7.id: self.a7,
            }
        )
        self.assertEqual(Article.objects.in_bulk([self.a3.id]), {self.a3.id: self.a3})
        self.assertEqual(Article.objects.in_bulk({self.a3.id}), {self.a3.id: self.a3})
        self.assertEqual(Article.objects.in_bulk(frozenset([self.a3.id])), {self.a3.id: self.a3})
        self.assertEqual(Article.objects.in_bulk((self.a3.id,)), {self.a3.id: self.a3})
        self.assertEqual(Article.objects.in_bulk([1000]), {})
        self.assertEqual(Article.objects.in_bulk([]), {})
        self.assertEqual(Article.objects.in_bulk(iter([self.a1.id])), {self.a1.id: self.a1})
        self.assertEqual(Article.objects.in_bulk(iter([])), {})
        with self.assertRaises(TypeError):
            Article.objects.in_bulk(headline__startswith='Blah')

    def test_in_bulk_lots_of_ids(self):
        test_range = 2000
        max_query_params = connection.features.max_query_params
        expected_num_queries = ceil(test_range / max_query_params) if max_query_params else 1
        Author.objects.bulk_create([Author() for i in range(test_range - Author.objects.count())])
        authors = {author.pk: author for author in Author.objects.all()}
        with self.assertNumQueries(expected_num_queries):
            self.assertEqual(Author.objects.in_bulk(authors), authors)

    def test_in_bulk_with_field(self):
        self.assertEqual(
            Article.objects.in_bulk([self.a1.slug, self.a2.slug, self.a3.slug], field_name='slug'),
            {
                self.a1.slug: self.a1,
                self.a2.slug: self.a2,
                self.a3.slug: self.a3,
            }
        )

    def test_in_bulk_meta_constraint(self):
        season_2011 = Season.objects.create(year=2011)
        season_2012 = Season.objects.create(year=2012)
        Season.objects.create(year=2013)
        self.assertEqual(
            Season.objects.in_bulk(
                [season_2011.year, season_2012.year],
                field_name='year',
            ),
            {season_2011.year: season_2011, season_2012.year: season_2012},
        )

    def test_in_bulk_non_unique_field(self):
        msg = "in_bulk()'s field_name must be a unique field but 'author' isn't."
        with self.assertRaisesMessage(ValueError, msg):
            Article.objects.in_bulk([self.au1], field_name='author')

    @skipUnlessDBFeature('can_distinct_on_fields')
    def test_in_bulk_distinct_field(self):
        self.assertEqual(
            Article.objects.order_by('headline').distinct('headline').in_bulk(
                [self.a1.headline, self.a5.headline],
                field_name='headline',
            ),
            {self.a1.headline: self.a1, self.a5.headline: self.a5},
        )

    @skipUnlessDBFeature('can_distinct_on_fields')
    def test_in_bulk_multiple_distinct_field(self):
        msg = "in_bulk()'s field_name must be a unique field but 'pub_date' isn't."
        with self.assertRaisesMessage(ValueError, msg):
            Article.objects.order_by('headline', 'pub_date').distinct(
                'headline', 'pub_date',
            ).in_bulk(field_name='pub_date')

    @isolate_apps('lookup')
    def test_in_bulk_non_unique_meta_constaint(self):
        class Model(models.Model):
            ean = models.CharField(max_length=100)
            brand = models.CharField(max_length=100)
            name = models.CharField(max_length=80)

            class Meta:
                constraints = [
                    models.UniqueConstraint(
                        fields=['ean'],
                        name='partial_ean_unique',
                        condition=models.Q(is_active=True)
                    ),
                    models.UniqueConstraint(
                        fields=['brand', 'name'],
                        name='together_brand_name_unique',
                    ),
                ]

        msg = "in_bulk()'s field_name must be a unique field but '%s' isn't."
        for field_name in ['brand', 'ean']:
            with self.subTest(field_name=field_name):
                with self.assertRaisesMessage(ValueError, msg % field_name):
                    Model.objects.in_bulk(field_name=field_name)

    def test_values(self):
        # values() returns a list of dictionaries instead of object instances --
        # and you can specify which fields you want to retrieve.
        self.assertSequenceEqual(
            Article.objects.values('headline'),
            [
                {'headline': 'Article 5'},
                {'headline': 'Article 6'},
                {'headline': 'Article 4'},
                {'headline': 'Article 2'},
                {'headline': 'Article 3'},
                {'headline': 'Article 7'},
                {'headline': 'Article 1'},
            ],
        )
        self.assertSequenceEqual(
            Article.objects.filter(pub_date__exact=datetime(2005, 7, 27)).values('id'),
            [{'id': self.a2.id}, {'id': self.a3.id}, {'id': self.a7.id}],
        )
        self.assertSequenceEqual(
            Article.objects.values('id', 'headline'),
            [
                {'id': self.a5.id, 'headline': 'Article 5'},
                {'id': self.a6.id, 'headline': 'Article 6'},
                {'id': self.a4.id, 'headline': 'Article 4'},
                {'id': self.a2.id, 'headline': 'Article 2'},
                {'id': self.a3.id, 'headline': 'Article 3'},
                {'id': self.a7.id, 'headline': 'Article 7'},
                {'id': self.a1.id, 'headline': 'Article 1'},
            ],
        )
        # You can use values() with iterator() for memory savings,
        # because iterator() uses database-level iteration.
        self.assertSequenceEqual(
            list(Article.objects.values('id', 'headline').iterator()),
            [
                {'headline': 'Article 5', 'id': self.a5.id},
                {'headline': 'Article 6', 'id': self.a6.id},
                {'headline': 'Article 4', 'id': self.a4.id},
                {'headline': 'Article 2', 'id': self.a2.id},
                {'headline': 'Article 3', 'id': self.a3.id},
                {'headline': 'Article 7', 'id': self.a7.id},
                {'headline': 'Article 1', 'id': self.a1.id},
            ],
        )
        # The values() method works with "extra" fields specified in extra(select).
        self.assertSequenceEqual(
            Article.objects.extra(select={'id_plus_one': 'id + 1'}).values('id', 'id_plus_one'),
            [
                {'id': self.a5.id, 'id_plus_one': self.a5.id + 1},
                {'id': self.a6.id, 'id_plus_one': self.a6.id + 1},
                {'id': self.a4.id, 'id_plus_one': self.a4.id + 1},
                {'id': self.a2.id, 'id_plus_one': self.a2.id + 1},
                {'id': self.a3.id, 'id_plus_one': self.a3.id + 1},
                {'id': self.a7.id, 'id_plus_one': self.a7.id + 1},
                {'id': self.a1.id, 'id_plus_one': self.a1.id + 1},
            ],
        )
        data = {
            'id_plus_one': 'id+1',
            'id_plus_two': 'id+2',
            'id_plus_three': 'id+3',
            'id_plus_four': 'id+4',
            'id_plus_five': 'id+5',
            'id_plus_six': 'id+6',
            'id_plus_seven': 'id+7',
            'id_plus_eight': 'id+8',
        }
        self.assertSequenceEqual(
            Article.objects.filter(id=self.a1.id).extra(select=data).values(*data),
            [{
                'id_plus_one': self.a1.id + 1,
                'id_plus_two': self.a1.id + 2,
                'id_plus_three': self.a1.id + 3,
                'id_plus_four': self.a1.id + 4,
                'id_plus_five': self.a1.id + 5,
                'id_plus_six': self.a1.id + 6,
                'id_plus_seven': self.a1.id + 7,
                'id_plus_eight': self.a1.id + 8,
            }],
        )
        # You can specify fields from forward and reverse relations, just like filter().
        self.assertSequenceEqual(
            Article.objects.values('headline', 'author__name'),
            [
                {'headline': self.a5.headline, 'author__name': self.au2.name},
                {'headline': self.a6.headline, 'author__name': self.au2.name},
                {'headline': self.a4.headline, 'author__name': self.au1.name},
                {'headline': self.a2.headline, 'author__name': self.au1.name},
                {'headline': self.a3.headline, 'author__name': self.au1.name},
                {'headline': self.a7.headline, 'author__name': self.au2.name},
                {'headline': self.a1.headline, 'author__name': self.au1.name},
            ],
        )
        self.assertSequenceEqual(
            Author.objects.values('name', 'article__headline').order_by('name', 'article__headline'),
            [
                {'name': self.au1.name, 'article__headline': self.a1.headline},
                {'name': self.au1.name, 'article__headline': self.a2.headline},
                {'name': self.au1.name, 'article__headline': self.a3.headline},
                {'name': self.au1.name, 'article__headline': self.a4.headline},
                {'name': self.au2.name, 'article__headline': self.a5.headline},
                {'name': self.au2.name, 'article__headline': self.a6.headline},
                {'name': self.au2.name, 'article__headline': self.a7.headline},
            ],
        )
        self.assertSequenceEqual(
            (
                Author.objects
                .values('name', 'article__headline', 'article__tag__name')
                .order_by('name', 'article__headline', 'article__tag__name')
            ),
            [
                {'name': self.au1.name, 'article__headline': self.a1.headline, 'article__tag__name': self.t1.name},
                {'name': self.au1.name, 'article__headline': self.a2.headline, 'article__tag__name': self.t1.name},
                {'name': self.au1.name, 'article__headline': self.a3.headline, 'article__tag__name': self.t1.name},
                {'name': self.au1.name, 'article__headline': self.a3.headline, 'article__tag__name': self.t2.name},
                {'name': self.au1.name, 'article__headline': self.a4.headline, 'article__tag__name': self.t2.name},
                {'name': self.au2.name, 'article__headline': self.a5.headline, 'article__tag__name': self.t2.name},
                {'name': self.au2.name, 'article__headline': self.a5.headline, 'article__tag__name': self.t3.name},
                {'name': self.au2.name, 'article__headline': self.a6.headline, 'article__tag__name': self.t3.name},
                {'name': self.au2.name, 'article__headline': self.a7.headline, 'article__tag__name': self.t3.name},
            ],
        )
        # However, an exception FieldDoesNotExist will be thrown if you specify
        # a nonexistent field name in values() (a field that is neither in the
        # model nor in extra(select)).
        msg = (
            "Cannot resolve keyword 'id_plus_two' into field. Choices are: "
            "author, author_id, headline, id, id_plus_one, pub_date, slug, tag"
        )
        with self.assertRaisesMessage(FieldError, msg):
            Article.objects.extra(select={'id_plus_one': 'id + 1'}).values('id', 'id_plus_two')
        # If you don't specify field names to values(), all are returned.
        self.assertSequenceEqual(
            Article.objects.filter(id=self.a5.id).values(),
            [{
                'id': self.a5.id,
                'author_id': self.au2.id,
                'headline': 'Article 5',
                'pub_date': datetime(2005, 8, 1, 9, 0),
                'slug': 'a5',
            }],
        )

    def test_values_list(self):
        # values_list() is similar to values(), except that the results are
        # returned as a list of tuples, rather than a list of dictionaries.
        # Within each tuple, the order of the elements is the same as the order
        # of fields in the values_list() call.
        self.assertSequenceEqual(
            Article.objects.values_list('headline'),
            [
                ('Article 5',),
                ('Article 6',),
                ('Article 4',),
                ('Article 2',),
                ('Article 3',),
                ('Article 7',),
                ('Article 1',),
            ],
        )
        self.assertSequenceEqual(
            Article.objects.values_list('id').order_by('id'),
            [(self.a1.id,), (self.a2.id,), (self.a3.id,), (self.a4.id,), (self.a5.id,), (self.a6.id,), (self.a7.id,)],
        )
        self.assertSequenceEqual(
            Article.objects.values_list('id', flat=True).order_by('id'),
            [self.a1.id, self.a2.id, self.a3.id, self.a4.id, self.a5.id, self.a6.id, self.a7.id],
        )
        self.assertSequenceEqual(
            Article.objects.extra(select={'id_plus_one': 'id+1'}).order_by('id').values_list('id'),
            [(self.a1.id,), (self.a2.id,), (self.a3.id,), (self.a4.id,), (self.a5.id,), (self.a6.id,), (self.a7.id,)],
        )
        self.assertSequenceEqual(
            Article.objects.extra(select={'id_plus_one': 'id+1'}).order_by('id').values_list('id_plus_one', 'id'),
            [
                (self.a1.id + 1, self.a1.id),
                (self.a2.id + 1, self.a2.id),
                (self.a3.id + 1, self.a3.id),
                (self.a4.id + 1, self.a4.id),
                (self.a5.id + 1, self.a5.id),
                (self.a6.id + 1, self.a6.id),
                (self.a7.id + 1, self.a7.id)
            ],
        )
        self.assertSequenceEqual(
            Article.objects.extra(select={'id_plus_one': 'id+1'}).order_by('id').values_list('id', 'id_plus_one'),
            [
                (self.a1.id, self.a1.id + 1),
                (self.a2.id, self.a2.id + 1),
                (self.a3.id, self.a3.id + 1),
                (self.a4.id, self.a4.id + 1),
                (self.a5.id, self.a5.id + 1),
                (self.a6.id, self.a6.id + 1),
                (self.a7.id, self.a7.id + 1)
            ],
        )
        args = ('name', 'article__headline', 'article__tag__name')
        self.assertSequenceEqual(
            Author.objects.values_list(*args).order_by(*args),
            [
                (self.au1.name, self.a1.headline, self.t1.name),
                (self.au1.name, self.a2.headline, self.t1.name),
                (self.au1.name, self.a3.headline, self.t1.name),
                (self.au1.name, self.a3.headline, self.t2.name),
                (self.au1.name, self.a4.headline, self.t2.name),
                (self.au2.name, self.a5.headline, self.t2.name),
                (self.au2.name, self.a5.headline, self.t3.name),
                (self.au2.name, self.a6.headline, self.t3.name),
                (self.au2.name, self.a7.headline, self.t3.name),
            ],
        )
        with self.assertRaises(TypeError):
            Article.objects.values_list('id', 'headline', flat=True)

    def test_get_next_previous_by(self):
        # Every DateField and DateTimeField creates get_next_by_FOO() and
        # get_previous_by_FOO() methods. In the case of identical date values,
        # these methods will use the ID as a fallback check. This guarantees
        # that no records are skipped or duplicated.
        self.assertEqual(repr(self.a1.get_next_by_pub_date()), '<Article: Article 2>')
        self.assertEqual(repr(self.a2.get_next_by_pub_date()), '<Article: Article 3>')
        self.assertEqual(repr(self.a2.get_next_by_pub_date(headline__endswith='6')), '<Article: Article 6>')
        self.assertEqual(repr(self.a3.get_next_by_pub_date()), '<Article: Article 7>')
        self.assertEqual(repr(self.a4.get_next_by_pub_date()), '<Article: Article 6>')
        with self.assertRaises(Article.DoesNotExist):
            self.a5.get_next_by_pub_date()
        self.assertEqual(repr(self.a6.get_next_by_pub_date()), '<Article: Article 5>')
        self.assertEqual(repr(self.a7.get_next_by_pub_date()), '<Article: Article 4>')

        self.assertEqual(repr(self.a7.get_previous_by_pub_date()), '<Article: Article 3>')
        self.assertEqual(repr(self.a6.get_previous_by_pub_date()), '<Article: Article 4>')
        self.assertEqual(repr(self.a5.get_previous_by_pub_date()), '<Article: Article 6>')
        self.assertEqual(repr(self.a4.get_previous_by_pub_date()), '<Article: Article 7>')
        self.assertEqual(repr(self.a3.get_previous_by_pub_date()), '<Article: Article 2>')
        self.assertEqual(repr(self.a2.get_previous_by_pub_date()), '<Article: Article 1>')

    def test_escaping(self):
        # Underscores, percent signs and backslashes have special meaning in the
        # underlying SQL code, but Django handles the quoting of them automatically.
        a8 = Article.objects.create(headline='Article_ with underscore', pub_date=datetime(2005, 11, 20))

        self.assertSequenceEqual(
            Article.objects.filter(headline__startswith='Article'),
            [a8, self.a5, self.a6, self.a4, self.a2, self.a3, self.a7, self.a1],
        )
        self.assertSequenceEqual(
            Article.objects.filter(headline__startswith='Article_'),
            [a8],
        )
        a9 = Article.objects.create(headline='Article% with percent sign', pub_date=datetime(2005, 11, 21))
        self.assertSequenceEqual(
            Article.objects.filter(headline__startswith='Article'),
            [a9, a8, self.a5, self.a6, self.a4, self.a2, self.a3, self.a7, self.a1],
        )
        self.assertSequenceEqual(
            Article.objects.filter(headline__startswith='Article%'),
            [a9],
        )
        a10 = Article.objects.create(headline='Article with \\ backslash', pub_date=datetime(2005, 11, 22))
        self.assertSequenceEqual(
            Article.objects.filter(headline__contains='\\'),
            [a10],
        )

    def test_exclude(self):
        pub_date = datetime(2005, 11, 20)
        a8 = Article.objects.create(headline='Article_ with underscore', pub_date=pub_date)
        a9 = Article.objects.create(headline='Article% with percent sign', pub_date=pub_date)
        a10 = Article.objects.create(headline='Article with \\ backslash', pub_date=pub_date)
        # exclude() is the opposite of filter() when doing lookups:
        self.assertSequenceEqual(
            Article.objects.filter(headline__contains='Article').exclude(headline__contains='with'),
            [self.a5, self.a6, self.a4, self.a2, self.a3, self.a7, self.a1],
        )
        self.assertSequenceEqual(
            Article.objects.exclude(headline__startswith="Article_"),
            [a10, a9, self.a5, self.a6, self.a4, self.a2, self.a3, self.a7, self.a1],
        )
        self.assertSequenceEqual(
            Article.objects.exclude(headline="Article 7"),
            [a10, a9, a8, self.a5, self.a6, self.a4, self.a2, self.a3, self.a1],
        )

    def test_none(self):
        # none() returns a QuerySet that behaves like any other QuerySet object
        self.assertQuerysetEqual(Article.objects.none(), [])
        self.assertQuerysetEqual(Article.objects.none().filter(headline__startswith='Article'), [])
        self.assertQuerysetEqual(Article.objects.filter(headline__startswith='Article').none(), [])
        self.assertEqual(Article.objects.none().count(), 0)
        self.assertEqual(Article.objects.none().update(headline="This should not take effect"), 0)
        self.assertQuerysetEqual(Article.objects.none().iterator(), [])

    def test_in(self):
        self.assertSequenceEqual(
            Article.objects.exclude(id__in=[]),
            [self.a5, self.a6, self.a4, self.a2, self.a3, self.a7, self.a1],
        )

    def test_in_empty_list(self):
        self.assertSequenceEqual(Article.objects.filter(id__in=[]), [])

    def test_in_different_database(self):
        with self.assertRaisesMessage(
            ValueError,
            "Subqueries aren't allowed across different databases. Force the "
            "inner query to be evaluated using `list(inner_query)`."
        ):
            list(Article.objects.filter(id__in=Article.objects.using('other').all()))

    def test_in_keeps_value_ordering(self):
        query = Article.objects.filter(slug__in=['a%d' % i for i in range(1, 8)]).values('pk').query
        self.assertIn(' IN (a1, a2, a3, a4, a5, a6, a7) ', str(query))

    def test_in_ignore_none(self):
        with self.assertNumQueries(1) as ctx:
            self.assertSequenceEqual(
                Article.objects.filter(id__in=[None, self.a1.id]),
                [self.a1],
            )
        sql = ctx.captured_queries[0]['sql']
        self.assertIn('IN (%s)' % self.a1.pk, sql)

    def test_in_ignore_solo_none(self):
        with self.assertNumQueries(0):
            self.assertSequenceEqual(Article.objects.filter(id__in=[None]), [])

    def test_in_ignore_none_with_unhashable_items(self):
        class UnhashableInt(int):
            __hash__ = None

        with self.assertNumQueries(1) as ctx:
            self.assertSequenceEqual(
                Article.objects.filter(id__in=[None, UnhashableInt(self.a1.id)]),
                [self.a1],
            )
        sql = ctx.captured_queries[0]['sql']
        self.assertIn('IN (%s)' % self.a1.pk, sql)

    def test_error_messages(self):
        # Programming errors are pointed out with nice error messages
        with self.assertRaisesMessage(
            FieldError,
            "Cannot resolve keyword 'pub_date_year' into field. Choices are: "
            "author, author_id, headline, id, pub_date, slug, tag"
        ):
            Article.objects.filter(pub_date_year='2005').count()

    def test_unsupported_lookups(self):
        with self.assertRaisesMessage(
            FieldError,
            "Unsupported lookup 'starts' for CharField or join on the field "
            "not permitted, perhaps you meant startswith or istartswith?"
        ):
            Article.objects.filter(headline__starts='Article')
<<<<<<< HEAD
            self.fail('FieldError not raised')
        except FieldError as ex:
            self.assertEqual(
                str(ex), "Unsupported lookup 'starts' for CharField "
                "or join on the field not permitted, perhaps you meant startswith or istartswith?")
=======

        with self.assertRaisesMessage(
            FieldError,
            "Unsupported lookup 'is_null' for DateTimeField or join on the field "
            "not permitted, perhaps you meant isnull?"
        ):
            Article.objects.filter(pub_date__is_null=True)

        with self.assertRaisesMessage(
            FieldError,
            "Unsupported lookup 'gobbledygook' for DateTimeField or join on the field "
            "not permitted."
        ):
            Article.objects.filter(pub_date__gobbledygook='blahblah')
>>>>>>> 0377ba8a

    def test_relation_nested_lookup_error(self):
        # An invalid nested lookup on a related field raises a useful error.
        msg = 'Related Field got invalid lookup: editor'
        with self.assertRaisesMessage(FieldError, msg):
            Article.objects.filter(author__editor__name='James')
        msg = 'Related Field got invalid lookup: foo'
        with self.assertRaisesMessage(FieldError, msg):
            Tag.objects.filter(articles__foo='bar')

    def test_regex(self):
        # Create some articles with a bit more interesting headlines for testing field lookups:
        for a in Article.objects.all():
            a.delete()
        now = datetime.now()
        Article.objects.bulk_create([
            Article(pub_date=now, headline='f'),
            Article(pub_date=now, headline='fo'),
            Article(pub_date=now, headline='foo'),
            Article(pub_date=now, headline='fooo'),
            Article(pub_date=now, headline='hey-Foo'),
            Article(pub_date=now, headline='bar'),
            Article(pub_date=now, headline='AbBa'),
            Article(pub_date=now, headline='baz'),
            Article(pub_date=now, headline='baxZ'),
        ])
        # zero-or-more
        self.assertQuerysetEqual(
            Article.objects.filter(headline__regex=r'fo*'),
            Article.objects.filter(headline__in=['f', 'fo', 'foo', 'fooo']),
        )
        self.assertQuerysetEqual(
            Article.objects.filter(headline__iregex=r'fo*'),
            Article.objects.filter(headline__in=['f', 'fo', 'foo', 'fooo', 'hey-Foo']),
        )
        # one-or-more
        self.assertQuerysetEqual(
            Article.objects.filter(headline__regex=r'fo+'),
            Article.objects.filter(headline__in=['fo', 'foo', 'fooo']),
        )
        # wildcard
        self.assertQuerysetEqual(
            Article.objects.filter(headline__regex=r'fooo?'),
            Article.objects.filter(headline__in=['foo', 'fooo']),
        )
        # leading anchor
        self.assertQuerysetEqual(
            Article.objects.filter(headline__regex=r'^b'),
            Article.objects.filter(headline__in=['bar', 'baxZ', 'baz']),
        )
        self.assertQuerysetEqual(
            Article.objects.filter(headline__iregex=r'^a'),
            Article.objects.filter(headline='AbBa'),
        )
        # trailing anchor
        self.assertQuerysetEqual(
            Article.objects.filter(headline__regex=r'z$'),
            Article.objects.filter(headline='baz'),
        )
        self.assertQuerysetEqual(
            Article.objects.filter(headline__iregex=r'z$'),
            Article.objects.filter(headline__in=['baxZ', 'baz']),
        )
        # character sets
        self.assertQuerysetEqual(
            Article.objects.filter(headline__regex=r'ba[rz]'),
            Article.objects.filter(headline__in=['bar', 'baz']),
        )
        self.assertQuerysetEqual(
            Article.objects.filter(headline__regex=r'ba.[RxZ]'),
            Article.objects.filter(headline='baxZ'),
        )
        self.assertQuerysetEqual(
            Article.objects.filter(headline__iregex=r'ba[RxZ]'),
            Article.objects.filter(headline__in=['bar', 'baxZ', 'baz']),
        )

        # and more articles:
        Article.objects.bulk_create([
            Article(pub_date=now, headline='foobar'),
            Article(pub_date=now, headline='foobaz'),
            Article(pub_date=now, headline='ooF'),
            Article(pub_date=now, headline='foobarbaz'),
            Article(pub_date=now, headline='zoocarfaz'),
            Article(pub_date=now, headline='barfoobaz'),
            Article(pub_date=now, headline='bazbaRFOO'),
        ])

        # alternation
        self.assertQuerysetEqual(
            Article.objects.filter(headline__regex=r'oo(f|b)'),
            Article.objects.filter(headline__in=[
                'barfoobaz',
                'foobar',
                'foobarbaz',
                'foobaz',
            ]),
        )
        self.assertQuerysetEqual(
            Article.objects.filter(headline__iregex=r'oo(f|b)'),
            Article.objects.filter(headline__in=[
                'barfoobaz',
                'foobar',
                'foobarbaz',
                'foobaz',
                'ooF',
            ]),
        )
        self.assertQuerysetEqual(
            Article.objects.filter(headline__regex=r'^foo(f|b)'),
            Article.objects.filter(headline__in=['foobar', 'foobarbaz', 'foobaz']),
        )

        # greedy matching
        self.assertQuerysetEqual(
            Article.objects.filter(headline__regex=r'b.*az'),
            Article.objects.filter(headline__in=[
                'barfoobaz',
                'baz',
                'bazbaRFOO',
                'foobarbaz',
                'foobaz',
            ]),
        )
        self.assertQuerysetEqual(
            Article.objects.filter(headline__iregex=r'b.*ar'),
            Article.objects.filter(headline__in=[
                'bar',
                'barfoobaz',
                'bazbaRFOO',
                'foobar',
                'foobarbaz',
            ]),
        )

    @skipUnlessDBFeature('supports_regex_backreferencing')
    def test_regex_backreferencing(self):
        # grouping and backreferences
        now = datetime.now()
        Article.objects.bulk_create([
            Article(pub_date=now, headline='foobar'),
            Article(pub_date=now, headline='foobaz'),
            Article(pub_date=now, headline='ooF'),
            Article(pub_date=now, headline='foobarbaz'),
            Article(pub_date=now, headline='zoocarfaz'),
            Article(pub_date=now, headline='barfoobaz'),
            Article(pub_date=now, headline='bazbaRFOO'),
        ])
        self.assertQuerysetEqual(
            Article.objects.filter(headline__regex=r'b(.).*b\1').values_list('headline', flat=True),
            ['barfoobaz', 'bazbaRFOO', 'foobarbaz'],
        )

    def test_regex_null(self):
        """
        A regex lookup does not fail on null/None values
        """
        Season.objects.create(year=2012, gt=None)
        self.assertQuerysetEqual(Season.objects.filter(gt__regex=r'^$'), [])

    def test_regex_non_string(self):
        """
        A regex lookup does not fail on non-string fields
        """
        s = Season.objects.create(year=2013, gt=444)
        self.assertQuerysetEqual(Season.objects.filter(gt__regex=r'^444$'), [s])

    def test_regex_non_ascii(self):
        """
        A regex lookup does not trip on non-ASCII characters.
        """
        Player.objects.create(name='\u2660')
        Player.objects.get(name__regex='\u2660')

    def test_nonfield_lookups(self):
        """
        A lookup query containing non-fields raises the proper exception.
        """
        msg = "Unsupported lookup 'blahblah' for CharField or join on the field not permitted."
        with self.assertRaisesMessage(FieldError, msg):
            Article.objects.filter(headline__blahblah=99)
        with self.assertRaisesMessage(FieldError, msg):
            Article.objects.filter(headline__blahblah__exact=99)
        msg = (
            "Cannot resolve keyword 'blahblah' into field. Choices are: "
            "author, author_id, headline, id, pub_date, slug, tag"
        )
        with self.assertRaisesMessage(FieldError, msg):
            Article.objects.filter(blahblah=99)

    def test_lookup_collision(self):
        """
        Genuine field names don't collide with built-in lookup types
        ('year', 'gt', 'range', 'in' etc.) (#11670).
        """
        # 'gt' is used as a code number for the year, e.g. 111=>2009.
        season_2009 = Season.objects.create(year=2009, gt=111)
        season_2009.games.create(home="Houston Astros", away="St. Louis Cardinals")
        season_2010 = Season.objects.create(year=2010, gt=222)
        season_2010.games.create(home="Houston Astros", away="Chicago Cubs")
        season_2010.games.create(home="Houston Astros", away="Milwaukee Brewers")
        season_2010.games.create(home="Houston Astros", away="St. Louis Cardinals")
        season_2011 = Season.objects.create(year=2011, gt=333)
        season_2011.games.create(home="Houston Astros", away="St. Louis Cardinals")
        season_2011.games.create(home="Houston Astros", away="Milwaukee Brewers")
        hunter_pence = Player.objects.create(name="Hunter Pence")
        hunter_pence.games.set(Game.objects.filter(season__year__in=[2009, 2010]))
        pudge = Player.objects.create(name="Ivan Rodriquez")
        pudge.games.set(Game.objects.filter(season__year=2009))
        pedro_feliz = Player.objects.create(name="Pedro Feliz")
        pedro_feliz.games.set(Game.objects.filter(season__year__in=[2011]))
        johnson = Player.objects.create(name="Johnson")
        johnson.games.set(Game.objects.filter(season__year__in=[2011]))

        # Games in 2010
        self.assertEqual(Game.objects.filter(season__year=2010).count(), 3)
        self.assertEqual(Game.objects.filter(season__year__exact=2010).count(), 3)
        self.assertEqual(Game.objects.filter(season__gt=222).count(), 3)
        self.assertEqual(Game.objects.filter(season__gt__exact=222).count(), 3)

        # Games in 2011
        self.assertEqual(Game.objects.filter(season__year=2011).count(), 2)
        self.assertEqual(Game.objects.filter(season__year__exact=2011).count(), 2)
        self.assertEqual(Game.objects.filter(season__gt=333).count(), 2)
        self.assertEqual(Game.objects.filter(season__gt__exact=333).count(), 2)
        self.assertEqual(Game.objects.filter(season__year__gt=2010).count(), 2)
        self.assertEqual(Game.objects.filter(season__gt__gt=222).count(), 2)

        # Games played in 2010 and 2011
        self.assertEqual(Game.objects.filter(season__year__in=[2010, 2011]).count(), 5)
        self.assertEqual(Game.objects.filter(season__year__gt=2009).count(), 5)
        self.assertEqual(Game.objects.filter(season__gt__in=[222, 333]).count(), 5)
        self.assertEqual(Game.objects.filter(season__gt__gt=111).count(), 5)

        # Players who played in 2009
        self.assertEqual(Player.objects.filter(games__season__year=2009).distinct().count(), 2)
        self.assertEqual(Player.objects.filter(games__season__year__exact=2009).distinct().count(), 2)
        self.assertEqual(Player.objects.filter(games__season__gt=111).distinct().count(), 2)
        self.assertEqual(Player.objects.filter(games__season__gt__exact=111).distinct().count(), 2)

        # Players who played in 2010
        self.assertEqual(Player.objects.filter(games__season__year=2010).distinct().count(), 1)
        self.assertEqual(Player.objects.filter(games__season__year__exact=2010).distinct().count(), 1)
        self.assertEqual(Player.objects.filter(games__season__gt=222).distinct().count(), 1)
        self.assertEqual(Player.objects.filter(games__season__gt__exact=222).distinct().count(), 1)

        # Players who played in 2011
        self.assertEqual(Player.objects.filter(games__season__year=2011).distinct().count(), 2)
        self.assertEqual(Player.objects.filter(games__season__year__exact=2011).distinct().count(), 2)
        self.assertEqual(Player.objects.filter(games__season__gt=333).distinct().count(), 2)
        self.assertEqual(Player.objects.filter(games__season__year__gt=2010).distinct().count(), 2)
        self.assertEqual(Player.objects.filter(games__season__gt__gt=222).distinct().count(), 2)

    def test_chain_date_time_lookups(self):
        self.assertCountEqual(
            Article.objects.filter(pub_date__month__gt=7),
            [self.a5, self.a6],
        )
        self.assertCountEqual(
            Article.objects.filter(pub_date__day__gte=27),
            [self.a2, self.a3, self.a4, self.a7],
        )
        self.assertCountEqual(
            Article.objects.filter(pub_date__hour__lt=8),
            [self.a1, self.a2, self.a3, self.a4, self.a7],
        )
        self.assertCountEqual(
            Article.objects.filter(pub_date__minute__lte=0),
            [self.a1, self.a2, self.a3, self.a4, self.a5, self.a6, self.a7],
        )

    def test_exact_none_transform(self):
        """Transforms are used for __exact=None."""
        Season.objects.create(year=1, nulled_text_field='not null')
        self.assertFalse(Season.objects.filter(nulled_text_field__isnull=True))
        self.assertTrue(Season.objects.filter(nulled_text_field__nulled__isnull=True))
        self.assertTrue(Season.objects.filter(nulled_text_field__nulled__exact=None))
        self.assertTrue(Season.objects.filter(nulled_text_field__nulled=None))

    def test_exact_sliced_queryset_limit_one(self):
        self.assertCountEqual(
            Article.objects.filter(author=Author.objects.all()[:1]),
            [self.a1, self.a2, self.a3, self.a4]
        )

    def test_exact_sliced_queryset_limit_one_offset(self):
        self.assertCountEqual(
            Article.objects.filter(author=Author.objects.all()[1:2]),
            [self.a5, self.a6, self.a7]
        )

    def test_exact_sliced_queryset_not_limited_to_one(self):
        msg = (
            'The QuerySet value for an exact lookup must be limited to one '
            'result using slicing.'
        )
        with self.assertRaisesMessage(ValueError, msg):
            list(Article.objects.filter(author=Author.objects.all()[:2]))
        with self.assertRaisesMessage(ValueError, msg):
            list(Article.objects.filter(author=Author.objects.all()[1:]))

    def test_custom_field_none_rhs(self):
        """
        __exact=value is transformed to __isnull=True if Field.get_prep_value()
        converts value to None.
        """
        season = Season.objects.create(year=2012, nulled_text_field=None)
        self.assertTrue(Season.objects.filter(pk=season.pk, nulled_text_field__isnull=True))
        self.assertTrue(Season.objects.filter(pk=season.pk, nulled_text_field=''))

    def test_pattern_lookups_with_substr(self):
        a = Author.objects.create(name='John Smith', alias='Johx')
        b = Author.objects.create(name='Rhonda Simpson', alias='sonx')
        tests = (
            ('startswith', [a]),
            ('istartswith', [a]),
            ('contains', [a, b]),
            ('icontains', [a, b]),
            ('endswith', [b]),
            ('iendswith', [b]),
        )
        for lookup, result in tests:
            with self.subTest(lookup=lookup):
                authors = Author.objects.filter(**{'name__%s' % lookup: Substr('alias', 1, 3)})
                self.assertCountEqual(authors, result)

    def test_custom_lookup_none_rhs(self):
        """Lookup.can_use_none_as_rhs=True allows None as a lookup value."""
        season = Season.objects.create(year=2012, nulled_text_field=None)
        query = Season.objects.get_queryset().query
        field = query.model._meta.get_field('nulled_text_field')
        self.assertIsInstance(query.build_lookup(['isnull_none_rhs'], field, None), IsNullWithNoneAsRHS)
        self.assertTrue(Season.objects.filter(pk=season.pk, nulled_text_field__isnull_none_rhs=True))

    def test_exact_exists(self):
        qs = Article.objects.filter(pk=OuterRef('pk'))
        seasons = Season.objects.annotate(
            pk_exists=Exists(qs),
        ).filter(
            pk_exists=Exists(qs),
        )
        self.assertCountEqual(seasons, Season.objects.all())

    def test_nested_outerref_lhs(self):
        tag = Tag.objects.create(name=self.au1.alias)
        tag.articles.add(self.a1)
        qs = Tag.objects.annotate(
            has_author_alias_match=Exists(
                Article.objects.annotate(
                    author_exists=Exists(
                        Author.objects.filter(alias=OuterRef(OuterRef('name')))
                    ),
                ).filter(author_exists=True)
            ),
        )
        self.assertEqual(qs.get(has_author_alias_match=True), tag)

    def test_exact_query_rhs_with_selected_columns(self):
        newest_author = Author.objects.create(name='Author 2')
        authors_max_ids = Author.objects.filter(
            name='Author 2',
        ).values(
            'name',
        ).annotate(
            max_id=Max('id'),
        ).values('max_id')
        authors = Author.objects.filter(id=authors_max_ids[:1])
        self.assertEqual(authors.get(), newest_author)

    def test_isnull_non_boolean_value(self):
        # These tests will catch ValueError in Django 4.0 when using
        # non-boolean values for an isnull lookup becomes forbidden.
        # msg = (
        #     'The QuerySet value for an isnull lookup must be True or False.'
        # )
        msg = (
            'Using a non-boolean value for an isnull lookup is deprecated, '
            'use True or False instead.'
        )
        tests = [
            Author.objects.filter(alias__isnull=1),
            Article.objects.filter(author__isnull=1),
            Season.objects.filter(games__isnull=1),
            Freebie.objects.filter(stock__isnull=1),
        ]
        for qs in tests:
            with self.subTest(qs=qs):
                with self.assertWarnsMessage(RemovedInDjango40Warning, msg):
                    qs.exists()<|MERGE_RESOLUTION|>--- conflicted
+++ resolved
@@ -601,13 +601,6 @@
             "not permitted, perhaps you meant startswith or istartswith?"
         ):
             Article.objects.filter(headline__starts='Article')
-<<<<<<< HEAD
-            self.fail('FieldError not raised')
-        except FieldError as ex:
-            self.assertEqual(
-                str(ex), "Unsupported lookup 'starts' for CharField "
-                "or join on the field not permitted, perhaps you meant startswith or istartswith?")
-=======
 
         with self.assertRaisesMessage(
             FieldError,
@@ -622,7 +615,6 @@
             "not permitted."
         ):
             Article.objects.filter(pub_date__gobbledygook='blahblah')
->>>>>>> 0377ba8a
 
     def test_relation_nested_lookup_error(self):
         # An invalid nested lookup on a related field raises a useful error.
