--- conflicted
+++ resolved
@@ -1,26 +1,8 @@
 from unittest import mock, skipUnless
 
-<<<<<<< HEAD
-from unittest import skipUnless
-
-import django
-import mock
-from django.db import connection
-from django.db.models import Index
-from django.db.utils import DatabaseError
-from django.test import TransactionTestCase, skipUnlessDBFeature
-from django.test.utils import ignore_warnings
-
-if (django.VERSION[0]==2 and django.VERSION[1] < 1) or django.VERSION[0] < 2:
-    # if django.version < 2.1
-    from django.utils.deprecation import RemovedInDjango21Warning
-else:
-    RemovedInDjango21Warning = None
-=======
 from django.db import DatabaseError, connection
 from django.db.models import Index
 from django.test import TransactionTestCase, skipUnlessDBFeature
->>>>>>> 0377ba8a
 
 from .models import (
     Article, ArticleReporter, CheckConstraintModel, City, Comment, Country,
@@ -202,27 +184,6 @@
         self.assertEqual(primary_key_column, 'id')
         self.assertEqual(pk_fk_column, 'city_id')
 
-<<<<<<< HEAD
-    @ignore_warnings(category=RemovedInDjango21Warning)
-    def test_get_indexes(self):
-        if RemovedInDjango21Warning:
-            with connection.cursor() as cursor:
-                indexes = connection.introspection.get_indexes(cursor, Article._meta.db_table)
-            self.assertEqual(indexes['reporter_id'], {'unique': False, 'primary_key': False})
-
-    @ignore_warnings(category=RemovedInDjango21Warning)
-    def test_get_indexes_multicol(self):
-        if RemovedInDjango21Warning:
-            """
-            Multicolumn indexes are not included in the introspection results.
-            """
-            with connection.cursor() as cursor:
-                indexes = connection.introspection.get_indexes(cursor, Reporter._meta.db_table)
-            self.assertNotIn('first_name', indexes)
-            self.assertIn('id', indexes)
-
-=======
->>>>>>> 0377ba8a
     def test_get_constraints_index_types(self):
         with connection.cursor() as cursor:
             constraints = connection.introspection.get_constraints(cursor, Article._meta.db_table)
