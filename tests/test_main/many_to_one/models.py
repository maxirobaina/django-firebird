"""
Many-to-one relationships

To define a many-to-one relationship, use ``ForeignKey()``.
"""
from django.db import models
<<<<<<< HEAD
from six import python_2_unicode_compatible
=======
>>>>>>> 0377ba8a


class Reporter(models.Model):
    first_name = models.CharField(max_length=30)
    last_name = models.CharField(max_length=30)
    email = models.EmailField()

    def __str__(self):
        return "%s %s" % (self.first_name, self.last_name)


class Article(models.Model):
    headline = models.CharField(max_length=100)
    pub_date = models.DateField()
    reporter = models.ForeignKey(Reporter, models.CASCADE)

    class Meta:
        ordering = ('headline',)

    def __str__(self):
        return self.headline


class Country(models.Model):
    id = models.SmallAutoField(primary_key=True)
    name = models.CharField(max_length=50)


class City(models.Model):
    id = models.BigAutoField(primary_key=True)
    country = models.ForeignKey(Country, models.CASCADE, related_name='cities', null=True)
    name = models.CharField(max_length=50)


class District(models.Model):
    city = models.ForeignKey(City, models.CASCADE, related_name='districts', null=True)
    name = models.CharField(max_length=50)

    def __str__(self):
        return self.name


# If ticket #1578 ever slips back in, these models will not be able to be
# created (the field names being lowercased versions of their opposite classes
# is important here).
class First(models.Model):
    second = models.IntegerField()


class Second(models.Model):
    first = models.ForeignKey(First, models.CASCADE, related_name='the_first')


# Protect against repetition of #1839, #2415 and #2536.
class Third(models.Model):
    name = models.CharField(max_length=20)
    third = models.ForeignKey('self', models.SET_NULL, null=True, related_name='child_set')


class Parent(models.Model):
    name = models.CharField(max_length=20, unique=True)
    bestchild = models.ForeignKey('Child', models.SET_NULL, null=True, related_name='favored_by')


class ParentStringPrimaryKey(models.Model):
    name = models.CharField(primary_key=True, max_length=15)


class Child(models.Model):
    name = models.CharField(max_length=20)
    parent = models.ForeignKey(Parent, models.CASCADE)


class ChildNullableParent(models.Model):
    parent = models.ForeignKey(Parent, models.CASCADE, null=True)


class ChildStringPrimaryKeyParent(models.Model):
    parent = models.ForeignKey(ParentStringPrimaryKey, on_delete=models.CASCADE)


class ToFieldChild(models.Model):
    parent = models.ForeignKey(Parent, models.CASCADE, to_field='name', related_name='to_field_children')


# Multiple paths to the same model (#7110, #7125)
class Category(models.Model):
    name = models.CharField(max_length=20)

    def __str__(self):
        return self.name


class Record(models.Model):
    category = models.ForeignKey(Category, models.CASCADE)


class Relation(models.Model):
    left = models.ForeignKey(Record, models.CASCADE, related_name='left_set')
    right = models.ForeignKey(Record, models.CASCADE, related_name='right_set')

    def __str__(self):
        return "%s - %s" % (self.left.category.name, self.right.category.name)


# Test related objects visibility.
class SchoolManager(models.Manager):
    def get_queryset(self):
        return super().get_queryset().filter(is_public=True)


class School(models.Model):
    is_public = models.BooleanField(default=False)
    objects = SchoolManager()


class Student(models.Model):
    school = models.ForeignKey(School, models.CASCADE)<|MERGE_RESOLUTION|>--- conflicted
+++ resolved
@@ -4,10 +4,6 @@
 To define a many-to-one relationship, use ``ForeignKey()``.
 """
 from django.db import models
-<<<<<<< HEAD
-from six import python_2_unicode_compatible
-=======
->>>>>>> 0377ba8a
 
 
 class Reporter(models.Model):
