--- conflicted
+++ resolved
@@ -1,27 +1,10 @@
 import datetime
-import six
-
 from copy import deepcopy
 
-import django
 from django.core.exceptions import FieldError, MultipleObjectsReturned
-<<<<<<< HEAD
-from django.db import models, transaction
-from django.db.utils import IntegrityError
-from django.test import TestCase, ignore_warnings
-from django.utils.translation import ugettext_lazy
-=======
 from django.db import IntegrityError, models, transaction
 from django.test import TestCase
 from django.utils.translation import gettext_lazy
->>>>>>> 0377ba8a
-
-if django.VERSION[0] < 2:
-    # if django.version < 2.0
-    from django.utils.deprecation import RemovedInDjango20Warning
-else:
-    RemovedInDjango21Warning = None
-
 
 from .models import (
     Article, Category, Child, ChildNullableParent, ChildStringPrimaryKeyParent,
@@ -642,11 +625,6 @@
         with self.assertNumQueries(1):
             self.assertEqual(th.child_set.count(), 0)
 
-<<<<<<< HEAD
-    @skipUnless(RemovedInDjango20Warning == None, "RemovedInDjango20Warning is not defined")
-    @ignore_warnings(category=RemovedInDjango20Warning)  # for use_for_related_fields deprecation
-=======
->>>>>>> 0377ba8a
     def test_related_object(self):
         public_school = School.objects.create(is_public=True)
         public_student = Student.objects.create(school=public_school)
