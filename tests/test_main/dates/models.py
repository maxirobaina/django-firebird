from django.db import models
<<<<<<< HEAD
from six import python_2_unicode_compatible
=======
from django.utils import timezone
>>>>>>> 0377ba8a


class Article(models.Model):
    title = models.CharField(max_length=100)
    pub_date = models.DateField()
    pub_datetime = models.DateTimeField(default=timezone.now)

    categories = models.ManyToManyField("Category", related_name="articles")


class Comment(models.Model):
<<<<<<< HEAD
    article = models.ForeignKey(Article, related_name="comments", on_delete=models.CASCADE)
=======
    article = models.ForeignKey(Article, models.CASCADE, related_name="comments")
>>>>>>> 0377ba8a
    text = models.TextField()
    pub_date = models.DateField()
    approval_date = models.DateField(null=True)


class Category(models.Model):
    name = models.CharField(max_length=255)<|MERGE_RESOLUTION|>--- conflicted
+++ resolved
@@ -1,9 +1,5 @@
 from django.db import models
-<<<<<<< HEAD
-from six import python_2_unicode_compatible
-=======
 from django.utils import timezone
->>>>>>> 0377ba8a
 
 
 class Article(models.Model):
@@ -15,11 +11,7 @@
 
 
 class Comment(models.Model):
-<<<<<<< HEAD
-    article = models.ForeignKey(Article, related_name="comments", on_delete=models.CASCADE)
-=======
     article = models.ForeignKey(Article, models.CASCADE, related_name="comments")
->>>>>>> 0377ba8a
     text = models.TextField()
     pub_date = models.DateField()
     approval_date = models.DateField(null=True)
