--- conflicted
+++ resolved
@@ -1,17 +1,10 @@
 import datetime
-<<<<<<< HEAD
-import six
-
-from django.core.exceptions import FieldError
-from django.test import TestCase
-=======
 from unittest import skipUnless
 
 from django.core.exceptions import FieldError
 from django.db import connection
 from django.test import TestCase, override_settings
 
->>>>>>> 0377ba8a
 from .models import Article, Category, Comment
 
 
@@ -104,20 +97,9 @@
             Article.objects.dates('invalid_field', 'year')
 
     def test_dates_fails_when_given_invalid_kind_argument(self):
-<<<<<<< HEAD
-        six.assertRaisesRegex(
-            self,
-            AssertionError,
-            "'kind' must be one of 'year', 'month', 'week', or 'day'.",
-            Article.objects.dates,
-            "pub_date",
-            "bad_kind",
-        )
-=======
         msg = "'kind' must be one of 'year', 'month', 'week', or 'day'."
         with self.assertRaisesMessage(AssertionError, msg):
             Article.objects.dates("pub_date", "bad_kind")
->>>>>>> 0377ba8a
 
     def test_dates_fails_when_given_invalid_order_argument(self):
         with self.assertRaisesMessage(AssertionError, "'order' must be either 'ASC' or 'DESC'."):
