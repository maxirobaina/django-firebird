--- conflicted
+++ resolved
@@ -1,17 +1,9 @@
 import decimal
-<<<<<<< HEAD
-import uuid
-import datetime
-
-import django
-import six
-=======
 import re
 import uuid
 import datetime
 
 from fdb import charset_map
->>>>>>> 0377ba8a
 
 from django.conf import settings
 from django.db.backends.base.operations import BaseDatabaseOperations
@@ -36,13 +28,8 @@
         'BigIntegerField': (Database.LONG_MIN, Database.LONG_MAX),
         'PositiveSmallIntegerField': (0, Database.SHRT_MAX),
         'PositiveIntegerField': (0, Database.INT_MAX),
-<<<<<<< HEAD
-        'AutoField': (Database.INT_MIN, Database.INT_MAX),
-        'BigAutoField': (Database.LONG_MIN, Database.LONG_MAX),
-=======
         'AutoField': (Database.INT_MIN, Database.INT_MAX), # since firebird 3 AutoField
         'BigAutoField': (Database.LONG_MIN, Database.LONG_MAX), # and BigAutoField are supported
->>>>>>> 0377ba8a
     }
 
     def __init__(self, connection, *args, **kwargs):
@@ -118,20 +105,6 @@
             return "EXTRACT(WEEKDAY FROM %s) + 1" % field_name
         return "EXTRACT(%s FROM %s)" % (lookup_type.upper(), field_name)
 
-<<<<<<< HEAD
-    def date_interval_sql(self, timedelta):
-        """
-        Implements the date interval functionality for expressions.
-        Do nothing here, we'll handle it in the combine_duration_expression method.
-        """
-        ver = django.get_version()
-        if ver < '2.0.0':
-            return timedelta, []
-        else:
-            return timedelta
-
-=======
->>>>>>> 0377ba8a
     def date_trunc_sql(self, lookup_type, field_name):
         if lookup_type == 'year':
             sql = "EXTRACT(year FROM %s)||'-01-01'" % field_name
@@ -143,27 +116,11 @@
 
     def datetime_cast_date_sql(self, field_name, tzname):
         sql = 'CAST(%s AS DATE)' % field_name
-<<<<<<< HEAD
-        ver = django.get_version()
-        if ver < '2.0.0':
-            return sql, []
-        else:
-            return sql
-
-    def datetime_cast_time_sql(self, field_name, tzname):
-        sql = 'CAST(%s AS TIME)' % field_name
-        ver = django.get_version()
-        if ver < '2.0.0':
-            return sql, []
-        else:
-            return sql
-=======
         return sql
 
     def datetime_cast_time_sql(self, field_name, tzname):
         sql = 'CAST(%s AS TIME)' % field_name
         return sql
->>>>>>> 0377ba8a
 
     def datetime_extract_sql(self, lookup_type, field_name, tzname):
         """
@@ -175,15 +132,7 @@
             sql = "EXTRACT(WEEKDAY FROM %s) + 1" % field_name
         else:
             sql = "EXTRACT(%s FROM %s)" % (lookup_type.upper(), field_name)
-<<<<<<< HEAD
-        ver = django.get_version()
-        if ver < '2.0.0':
-            return sql, []
-        else:
-            return sql
-=======
         return sql
->>>>>>> 0377ba8a
 
     def datetime_trunc_sql(self, lookup_type, field_name, tzname):
         """
@@ -210,17 +159,8 @@
             sql = "%s||'-'||%s||'-'||%s||' '||%s||':'||%s||':00'" % (year, month, day, hh, mm)
         elif lookup_type == 'second':
             sql = "%s||'-'||%s||'-'||%s||' '||%s||':'||%s||':'||%s" % (year, month, day, hh, mm, ss)
-<<<<<<< HEAD
-        ver = django.get_version()
-        result = "CAST(%s AS TIMESTAMP)" % sql
-        if ver < '2.0.0':
-            return result, []
-        else:
-            return result
-=======
         result = "CAST(%s AS TIMESTAMP)" % sql
         return result
->>>>>>> 0377ba8a
 
     def time_trunc_sql(self, lookup_type, field_name):
         """
@@ -313,10 +253,7 @@
             value = value.read()
         if value is not None:
             db_charset = None
-<<<<<<< HEAD
-=======
             # Trying to get character set from connection parameters to convert a string value
->>>>>>> 0377ba8a
             if 'charset' in connection.get_connection_params():
                 if connection.get_connection_params()['charset'] in charset_map:
                     db_charset = charset_map[connection.get_connection_params()['charset']]
@@ -343,14 +280,10 @@
         field = expression.field
 
         val = utils.format_number(value, field.max_digits, field.decimal_places)
-<<<<<<< HEAD
-        value = decimal.Decimal.from_float(float(val))
-=======
 
         if val is not None:
             value = decimal.Decimal(val)
 
->>>>>>> 0377ba8a
         return value
 
     def convert_ipfield_value(self, value, expression, connection):
@@ -408,12 +341,6 @@
         elif isinstance(timedelta, int):
             unit = 'second'
             value = str((decimal.Decimal(timedelta) * sign) / decimal.Decimal(1000000))
-<<<<<<< HEAD
-        elif isinstance(timedelta, six.string_types):
-            if timedelta.isdigit():
-                unit = 'second'
-                value = "(%s * %s) / 1000000" % (timedelta, sign,)
-=======
         elif isinstance(timedelta, str):
             if timedelta.isdigit() or not "timestamp".casefold() in timedelta.casefold():
                 unit = 'millisecond'
@@ -422,7 +349,6 @@
                 unit = 'millisecond'
                 value = "(%s * %s) / 1000" % (sql, sign,)
                 return 'DATEADD(%s %s TO %s)' % (value, unit, timedelta)
->>>>>>> 0377ba8a
             else:
                 return super().combine_duration_expression(connector, sub_expressions)
         else:
