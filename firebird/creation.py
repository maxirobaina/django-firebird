import sys
import fdb as Database
import six

from django.db.backends.base.creation import BaseDatabaseCreation
<<<<<<< HEAD
from six.moves import input
=======
>>>>>>> 0377ba8a

TEST_MODE = 0


class DatabaseCreation(BaseDatabaseCreation):

    def sql_for_inline_foreign_key_references(self, model, field, known_models, style):
        # Always pending
        return [], TEST_MODE < 2

    def sql_for_pending_references(self, model, style, pending_references):
        if TEST_MODE < 2:
            final_output = super(DatabaseCreation, self).sql_for_pending_references(model, style, pending_references)
            return ['%s ON DELETE CASCADE;' % s[:-1] for s in final_output]
        return []

    def sql_remove_table_constraints(self, model, references_to_delete, style):
        if TEST_MODE < 2:
            return super(DatabaseCreation, self).sql_remove_table_constraints(model, references_to_delete, style)
        return []

    def _check_active_connection(self, verbosity):
        if self.connection:
            if verbosity >= 1:
                print("Closing active connection")
            self.connection.close()

    def _get_connection_params(self, **overrides):
        settings_dict = self.connection.settings_dict
        conn_params = {'charset': 'UTF8', 'database': settings_dict['NAME']}
        if settings_dict['HOST']:
            conn_params['host'] = settings_dict['HOST']
        if settings_dict['PORT']:
            conn_params['port'] = settings_dict['PORT']
        if settings_dict['USER']:
            conn_params['user'] = settings_dict['USER']
        if settings_dict['PASSWORD']:
            conn_params['password'] = settings_dict['PASSWORD']
        if 'ROLE' in settings_dict:
            conn_params['role'] = settings_dict['ROLE']
        conn_params.update(settings_dict['OPTIONS'])
        conn_params.update(overrides)
        return conn_params

    def _get_creation_params(self, **overrides):
        settings_dict = self.connection.settings_dict
        params = {}
        if 'USER' in settings_dict:
            params['user'] = settings_dict['USER']
        if 'PASSWORD' in settings_dict:
            params['password'] = settings_dict['PASSWORD']
        params['charset'] = settings_dict.get('CHARSET') or 'UTF8'
        params['host'] = settings_dict.get('HOST') or 'localhost'
        params['port'] = settings_dict.get('PORT') or 3050

        test_settings = settings_dict.get('TEST')
        if test_settings:
            if 'NAME' in test_settings:
                params['database'] = settings_dict['NAME']
<<<<<<< HEAD
            if 'CHARSET' in test_settings:
                params['charset'] = test_settings['CHARSET']
            else:
                params['charset'] = "UTF8"
            if 'PAGE_SIZE' in test_settings:
                params['page_size'] = test_settings['PAGE_SIZE']
            else:
                params['page_size'] = 8192
=======
            params['host'] = settings_dict.get('HOST') or params.get('host')
            params['port'] = settings_dict.get('PORT') or params.get('port')
            params['charset'] = test_settings.get('CHARSET') or params.get('charset')
            params['page_size'] = test_settings.get('PAGE_SIZE') or 8192
>>>>>>> 0377ba8a
        params.update(overrides)
        return params

    def _create_database(self, test_database_name, verbosity):
        self._check_active_connection(verbosity)
        params = self._get_creation_params(database=test_database_name)
        connection = Database.create_database(**params)
        connection.execute_immediate("CREATE EXCEPTION teste '';")
        connection.commit()
        connection.close()

    def _create_test_db(self, verbosity, autoclobber, keepdb=False):
        """"
        Internal implementation - creates the test db tables.
        """
        test_database_name = self._get_test_db_name()

        try:
            self._create_database(test_database_name, verbosity)
            if verbosity >= 1:
                print("Database %s created..." % test_database_name)
        except Exception as e:
            # if we want to keep the db, then no need to do any of the below,
            # just return and skip it all.
            if keepdb:
                return test_database_name

            sys.stderr.write("Got an error creating the test database: %s\n" % e)
            if not autoclobber:
                confirm = input("Type 'yes' if you would like to try deleting the test database '%s', or 'no' to cancel: " % test_database_name)
            if autoclobber or confirm == 'yes':
                try:
                    if verbosity >= 1:
                        print("Destroying old test database...")
                    self._destroy_test_db(test_database_name, verbosity)
                    if verbosity >= 1:
                        print("Creating test database...")
                    self._create_database(test_database_name, verbosity)
                    if verbosity >= 1:
                        print("Database %s created..." % test_database_name)
                except Exception as e:
                    sys.stderr.write("Got an error recreating the test database: %s\n" % e)
                    sys.exit(2)
            else:
                print("Tests cancelled.")
                sys.exit(1)

        return test_database_name

    def _destroy_test_db(self, test_database_name, verbosity):
        """
        Internal implementation - remove the test db tables.
        """
        self._check_active_connection(verbosity)
        connection = Database.connect(**self._get_connection_params(database=test_database_name))
        connection.drop_database()
        connection.close()<|MERGE_RESOLUTION|>--- conflicted
+++ resolved
@@ -1,12 +1,7 @@
 import sys
 import fdb as Database
-import six
 
 from django.db.backends.base.creation import BaseDatabaseCreation
-<<<<<<< HEAD
-from six.moves import input
-=======
->>>>>>> 0377ba8a
 
 TEST_MODE = 0
 
@@ -66,21 +61,10 @@
         if test_settings:
             if 'NAME' in test_settings:
                 params['database'] = settings_dict['NAME']
-<<<<<<< HEAD
-            if 'CHARSET' in test_settings:
-                params['charset'] = test_settings['CHARSET']
-            else:
-                params['charset'] = "UTF8"
-            if 'PAGE_SIZE' in test_settings:
-                params['page_size'] = test_settings['PAGE_SIZE']
-            else:
-                params['page_size'] = 8192
-=======
             params['host'] = settings_dict.get('HOST') or params.get('host')
             params['port'] = settings_dict.get('PORT') or params.get('port')
             params['charset'] = test_settings.get('CHARSET') or params.get('charset')
             params['page_size'] = test_settings.get('PAGE_SIZE') or 8192
->>>>>>> 0377ba8a
         params.update(overrides)
         return params
 
