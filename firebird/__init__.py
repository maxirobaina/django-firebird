<<<<<<< HEAD
from .version import get_version

VERSION = (1, 6, 4, 'final', 0)

__version__ = get_version(VERSION)
=======
VERSION = (1, 7, 0, 'alpha', 0)
>>>>>>> 4d55a6de
<|MERGE_RESOLUTION|>--- conflicted
+++ resolved
@@ -1,9 +1,5 @@
-<<<<<<< HEAD
 from .version import get_version
 
-VERSION = (1, 6, 4, 'final', 0)
+VERSION = (1, 7, 0, 'alpha', 0)
 
-__version__ = get_version(VERSION)
-=======
-VERSION = (1, 7, 0, 'alpha', 0)
->>>>>>> 4d55a6de
+__version__ = get_version(VERSION)