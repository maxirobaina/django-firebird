--- conflicted
+++ resolved
@@ -2,12 +2,6 @@
 Firebird database backend for Django.
 """
 
-<<<<<<< HEAD
-import sys
-import six
-
-=======
->>>>>>> 0377ba8a
 try:
     import fdb as Database
 except ImportError as e:
@@ -21,10 +15,7 @@
 
 from django.utils.encoding import smart_str
 from django.utils.functional import cached_property
-<<<<<<< HEAD
-=======
-
->>>>>>> 0377ba8a
+
 from .operations import DatabaseOperations
 from .features import DatabaseFeatures
 from .client import DatabaseClient
