import logging
import datetime
import six

<<<<<<< HEAD
=======
from django.db.backends.ddl_references import Statement, Table, IndexName, IndexColumns, TableColumns
>>>>>>> 0377ba8a
from django.utils.encoding import force_str
from django.db.models import Index
from django.db.models.fields import AutoField, CharField
from django.db.backends.base.schema import BaseDatabaseSchemaEditor
from django.db.backends.base.schema import _related_non_m2m_objects, _is_relevant_relation

from fdb import TransactionContext

logger = logging.getLogger('django.db.backends.schema')


class FirebirdColumns(TableColumns):
    """Hold a reference to one or many columns."""

    def __init__(self, table, columns, quote_name, col_suffixes=()):
        self.quote_name = quote_name
        self.col_suffixes = col_suffixes
        super().__init__(table, columns)

    def __str__(self):
        def col_str(column, idx):
            return self.quote_name(column)

        return ', '.join(col_str(column, idx) for idx, column in enumerate(self.columns))


class DatabaseSchemaEditor(BaseDatabaseSchemaEditor):
    sql_rename_table = "Rename table is not allowed"  # Not supported
    sql_delete_table = "DROP TABLE %(table)s;"
    sql_create_column = "ALTER TABLE %(table)s ADD %(column)s %(definition)s"
    sql_alter_column_type = "ALTER %(column)s TYPE %(type)s"
    sql_delete_column = "ALTER TABLE %(table)s DROP %(column)s"
    sql_rename_column = "ALTER TABLE %(table)s ALTER %(old_column)s TO %(new_column)s"
    sql_create_fk = "ALTER TABLE %(table)s ADD CONSTRAINT %(name)s FOREIGN KEY (%(column)s) REFERENCES %(to_table)s (%(to_column)s)"

    # Important!!!
    # If an index is created or a unique on a large VARCHAR field, the expression with hash function is used
    sql_create_hash_index = "CREATE INDEX %(name)s ON %(table)s computed by(hash(%(columns)s))"
    sql_create_unique_hash_index = "CREATE UNIQUE INDEX %(name)s ON %(table)s computed by(hash(%(columns)s))"

    def _alter_column_set_null(self, table_name, column_name, is_null):
        engine_ver = str(self.connection.connection.engine_version).split('.')
        if engine_ver and len(engine_ver) > 0 and int(engine_ver[0]) >= 3:
            sql = """
<<<<<<< HEAD
                ALTER TABLE \"%(table_name)s\" 
                ALTER \"%(column)s\" 
=======
                ALTER TABLE \"%(table_name)s\"
                ALTER \"%(column)s\"
>>>>>>> 0377ba8a
                %(null_flag)s NOT NULL
            """
            null_flag = 'DROP' if is_null else 'SET'
        else:
            sql = """
                UPDATE RDB$RELATION_FIELDS SET RDB$NULL_FLAG = %(null_flag)s
                WHERE RDB$FIELD_NAME = '%(column)s'
                AND RDB$RELATION_NAME = '%(table_name)s'
            """
            null_flag = 'NULL' if is_null else '1'
        return sql % {
            'null_flag': null_flag,
            'column': column_name.upper(),
            'table_name': table_name.upper()
        }

    def _column_has_default(self, params):
        sql = """
            SELECT a.RDB$DEFAULT_VALUE
            FROM RDB$RELATION_FIELDS a
            WHERE UPPER(a.RDB$FIELD_NAME) = UPPER('%(column)s')
            AND UPPER(a.RDB$RELATION_NAME) = UPPER('%(table_name)s')
        """ % {
            'column': params['column'],
            'table_name': params['table_name']
        }

        res = None
        with self.connection.cursor() as cursor:
            cursor.execute(sql)
            res = cursor.fetchone()
        return True if res else False
<<<<<<< HEAD
=======

    def add_index(self, model, index):
        """
        Add an index on a model.

        Args:
            model (Model): Model of table
            index (Index): Index for creation

        .. important::

           Firebird does not support creating indexes to big VARCHAR fields,
           so an expression with hash function is used when creation error.
           https://firebirdsql.org/refdocs/langrefupd20-create-index.html#langrefupd20-creatind-keylength

        Note:
           If there is an error when create index, we try to create index with hash.
        """
        create_statement = None
        try:
            create_statement = index.create_sql(model, self)
            self.execute(create_statement, params=None)
        except Exception as e:
            # If the creation of the index failed with
            # the error 'key size too big for index',
            # then create an index with hash expression
            create_statement.template = self.sql_create_hash_index
            self.execute(create_statement, params=None)

    def alter_unique_together(self, model, old_unique_together, new_unique_together):
        """
        Deal with a model changing its unique_together. The input
        unique_togethers must be doubly-nested, not the single-nested
        ["foo", "bar"] format.
        """
        olds = {tuple(fields) for fields in old_unique_together}
        news = {tuple(fields) for fields in new_unique_together}
        # Deleted uniques
        for fields in olds.difference(news):
            try:
                self._delete_composed_index(model, fields, {'unique': True}, self.sql_delete_unique)
            except Exception as e:
                with self.connection.cursor() as cursor:
                    constraints = self.connection.introspection.get_constraints(cursor, model._meta.db_table)
                result = None
                expression = ('(hash(%s))' % ' || '.join(self.quote_name(column) for column in fields)).lower()
                for name, infodict in constraints.items():
                    if infodict['expression_source'] == expression:
                        if infodict['unique'] and infodict['index']:
                            result = name
                            break
                self.execute(self._delete_constraint_sql(self.sql_delete_index, model, result))
        # Created uniques
        for fields in news.difference(olds):
            columns = [model._meta.get_field(field).column for field in fields]
            create_statement = self._create_unique_sql(model, columns)
            self.create_unique(create_statement)

    def create_unique(self, create_statement):
        """
        Creates an unique constraint by executing a statement

        Args:
            create_statement (Statement): Statement to execute

        .. important::

           Firebird does not support creating uniques to big VARCHAR fields,
           so an expression with hash function is used when creation error.
           https://firebirdsql.org/refdocs/langrefupd20-create-index.html#langrefupd20-creatind-keylength

        Note:
           If there is an error when create unique, we try to create unique with hash.
        """
        try:
            self.execute(create_statement)
        except Exception as e:
            # If the creation of the unique failed with
            # the error 'key size too big for index',
            # then create an unique index with hash expression
            cols = ' || '.join(self.quote_name(column) for column in create_statement.parts['columns'].columns)
            create_statement.template = self.sql_create_unique_hash_index
            create_statement.parts['columns'] = cols
            self.execute(create_statement, params=None)

    def alter_db_table(self, model, old_db_table, new_db_table):
        """Rename the table a model points to."""
        if (old_db_table == new_db_table or
            (self.connection.features.ignores_table_name_case and
                old_db_table.lower() == new_db_table.lower())):
            return
        # Not supported yet
        return
>>>>>>> 0377ba8a

    def add_field(self, model, field):
        """
        Creates a field on a model.
        Usually involves adding a column, but may involve adding a
        table instead (for M2M fields)
        """
        # Special-case implicit M2M tables
        if field.many_to_many and field.remote_field.through._meta.auto_created:
            return self.create_model(field.remote_field.through)
        # Get the column's definition
        definition, params = self.column_sql(model, field, include_default=True)
        # It might not actually have a column behind it
        if definition is None:
            return
        # Check constraints can go on the column SQL here
        db_params = field.db_parameters(connection=self.connection)
        if db_params['check']:
            definition += " CHECK (%s)" % db_params['check']
        # Build the SQL and run it
        sql = self.sql_create_column % {
            "table": self.quote_name(model._meta.db_table),
            "column": self.quote_name(field.column),
            "definition": definition,
        }
        self.execute(sql, params)
        # Drop the default if we need to
        # (Django usually does not use in-database defaults)
        if not self.skip_default(field) and self.effective_default(field) is not None:
            params = {'table_name': model._meta.db_table, 'column': field.column}
            # Firebird need to check if the column has default definition after change it.
            if self._column_has_default(params):
                sql = self.sql_alter_column % {
                    "table": self.quote_name(model._meta.db_table),
                    "changes": self.sql_alter_column_no_default % {
                        "column": self.quote_name(field.column),
                    }
                }
                self.execute(sql)
        # Add an index, if required
        self.deferred_sql.extend(self._field_indexes_sql(model, field))
        # Add any FK constraints later
        if field.remote_field and self.connection.features.supports_foreign_keys and field.db_constraint:
            self.deferred_sql.append(self._create_fk_sql(model, field, "_fk_%(to_table)s_%(to_column)s"))
        # Reset connection if required
        if self.connection.features.connection_persists_old_columns:
            self.connection.commit()

    def _field_should_be_indexed(self, model, field):
        create_index = super(DatabaseSchemaEditor, self)._field_should_be_indexed(model, field)

        # No need to create an index for ForeignKey fields except if
        # db_constraint=False because the index from that constraint won't be
        # created.
        if (create_index and field.get_internal_type() == 'ForeignKey' and field.db_constraint):
            return False
        return create_index

    def _get_field_indexes(self, model, field):
        with self.connection.cursor() as cursor:
            indexes = self.connection.introspection._get_field_indexes(cursor, model._meta.db_table, field.column)
        return indexes

    def remove_field(self, model, field):
        # If remove a AutoField, we need remove all related stuff
        # if isinstance(field, AutoField):
        if field.get_internal_type() in ("AutoField", "BigAutoField"):
            tbl = model._meta.db_table
            trg_name = self.connection.ops.get_sequence_trigger_name(tbl)
            self.execute('DROP TRIGGER %s' % trg_name)
            seq_name = self.connection.ops.get_sequence_name(tbl)
            self.execute('DROP SEQUENCE %s' % seq_name)

        # If 'field' is a ForeingKey and It has defined extra indexes, delete that indexes (Github issue #70)
        for index_name in self._get_field_indexes(model, field):
            sql = self._delete_constraint_sql(self.sql_delete_index, model, index_name)
            self.execute(sql)

        super(DatabaseSchemaEditor, self).remove_field(model, field)

    def _alter_column_type_sql(self, table, old_field, new_field, new_type):
        # The Firebird does not support direct type change to BLOB,
        # therefore this action is divided into 4 stages.
        # Change through temp column.
        alter_blob_actions = []
        if new_type == self.connection.data_types['TextField'] or new_type == self.connection.data_types['BinaryField']:
            alter_blob_actions.append(
                (self.sql_create_column % {
<<<<<<< HEAD
                "table": self.quote_name(table),
                "column": self.quote_name("mirgate_temp_" + new_field.column),
                "definition": new_type,
=======
                    "table": self.quote_name(table),
                    "column": self.quote_name("mirgate_temp_" + new_field.column),
                    "definition": new_type,
>>>>>>> 0377ba8a
                }, [])
            )
            alter_blob_actions.append(
                (self.sql_update_with_default % {
<<<<<<< HEAD
                "table": self.quote_name(table),
                "column": self.quote_name("mirgate_temp_" + new_field.column),
                "default": self.quote_name(old_field.column),
=======
                    "table": self.quote_name(table),
                    "column": self.quote_name("mirgate_temp_" + new_field.column),
                    "default": self.quote_name(old_field.column),
>>>>>>> 0377ba8a
                }, [])
            )
            alter_blob_actions.append(
                (self.sql_delete_column % {
                    "table": self.quote_name(table),
                    "column": self.quote_name(old_field.column),
                }, [])
            )
            alter_blob_actions.append(
                (self.sql_rename_column % {
                    "table": self.quote_name(table),
                    "old_column": self.quote_name("mirgate_temp_" + new_field.column),
                    "new_column": self.quote_name(new_field.column),
                }, [])
            )

        if old_field.unique:
            # In Firebird, alter a column type with a unique constraint will fails
            # SQL Message : -607, Engine Code : 335544351
            # So, we need delete the unique constraint first, alter the column and
            # then create the constraint again.

            # delete unique constraint and generate sql to recreate later
            extra_sql = []
            model = old_field.model
            column = self.quote_name(old_field.column)
            unq_names = self._constraint_names(old_field.model, [old_field.column], unique=True)
            for name in unq_names:
                self.execute(self._delete_constraint_sql(self.sql_delete_unique, model, name))
                params = {"table": table, "name": name, "columns": self.quote_name(column)}
                extra_sql.append((self.sql_create_unique % params, [],))

<<<<<<< HEAD
            if new_type != self.connection.data_types['TextField'] or new_type == self.connection.data_types['BinaryField']:
=======
            if new_type != self.connection.data_types['TextField'] or new_type == self.connection.data_types[
                'BinaryField']:
>>>>>>> 0377ba8a
                # alter column type
                params = {"column": self.quote_name(new_field.column), "type": new_type}
                alter_sql = self.sql_alter_column_type % params
                return ((alter_sql, [],), extra_sql,)
<<<<<<< HEAD
        if new_type != self.connection.data_types['TextField'] and new_type != self.connection.data_types['BinaryField']:
            return super(DatabaseSchemaEditor, self)._alter_column_type_sql(table, old_field, new_field, new_type)
        else:
            return ((alter_blob_actions), [],)
=======
        if new_type != self.connection.data_types['TextField'] and new_type != self.connection.data_types[
            'BinaryField']:
            return super(DatabaseSchemaEditor, self)._alter_column_type_sql(table, old_field, new_field, new_type)
        else:
            return ((alter_blob_actions), [],)

    def _alter_column_blob_type_sql(self, table, old_field, new_field, new_type):
        # The Firebird does not support direct type change from BLOB,
        # therefore this action is divided into 4 stages.
        # Change through temp column.
        alter_blob_actions = [(self.sql_create_column % {
            "table": self.quote_name(table),
            "column": self.quote_name("mirgate_temp_" + new_field.column),
            "definition": new_type,
        }, []), (self.sql_update_with_default % {
            "table": self.quote_name(table),
            "column": self.quote_name("mirgate_temp_" + new_field.column),
            "default": self.quote_name(old_field.column),
        }, []), (self.sql_delete_column % {
            "table": self.quote_name(table),
            "column": self.quote_name(old_field.column),
        }, []), (self.sql_rename_column % {
            "table": self.quote_name(table),
            "old_column": self.quote_name("mirgate_temp_" + new_field.column),
            "new_column": self.quote_name(new_field.column),
        }, [])]
        return ((alter_blob_actions), [],)
>>>>>>> 0377ba8a

    def _alter_field(self, model, old_field, new_field, old_type, new_type,
                     old_db_params, new_db_params, strict=False):
        """Actually perform a "physical" (non-ManyToMany) field update."""

        # Drop any FK constraints, we'll remake them later
        fks_dropped = set()
        if old_field.remote_field and old_field.db_constraint:
            fk_names = self._constraint_names(model, [old_field.column], foreign_key=True)
            if strict and len(fk_names) != 1:
                raise ValueError("Found wrong number (%s) of foreign key constraints for %s.%s" % (
                    len(fk_names),
                    model._meta.db_table,
                    old_field.column,
                ))
            for fk_name in fk_names:
                fks_dropped.add((old_field.column,))
                self.execute(self._delete_constraint_sql(self.sql_delete_fk, model, fk_name))
        # Has unique been removed?
        if old_field.unique and (not new_field.unique or (not old_field.primary_key and new_field.primary_key)):
            # Find the unique constraint for this field
            constraint_names = self._constraint_names(model, [old_field.column], unique=True)
            if strict and len(constraint_names) != 1:
                raise ValueError("Found wrong number (%s) of unique constraints for %s.%s" % (
                    len(constraint_names),
                    model._meta.db_table,
                    old_field.column,
                ))
            for constraint_name in constraint_names:
                self.execute(self._delete_constraint_sql(self.sql_delete_unique, model, constraint_name))
        # Drop incoming FK constraints if the field is a primary key or unique,
        # which might be a to_field target, and things are going to change.
        drop_foreign_keys = (
                (
                        (old_field.primary_key and new_field.primary_key) or
                        (old_field.unique and new_field.unique)
                ) and old_type != new_type
        )
        if drop_foreign_keys:
            # '_meta.related_field' also contains M2M reverse fields, these
            # will be filtered out
            for _old_rel, new_rel in _related_non_m2m_objects(old_field, new_field):
                rel_fk_names = self._constraint_names(
                    new_rel.related_model, [new_rel.field.column], foreign_key=True
                )
                for fk_name in rel_fk_names:
                    self.execute(self._delete_constraint_sql(self.sql_delete_fk, new_rel.related_model, fk_name))
        # Removed an index? (no strict check, as multiple indexes are possible)
        # Remove indexes if db_index switched to False or a unique constraint
        # will now be used in lieu of an index. The following lines from the
        # truth table show all True cases; the rest are False:
        #
        # old_field.db_index | old_field.unique | new_field.db_index | new_field.unique
        # ------------------------------------------------------------------------------
        # True               | False            | False              | False
        # True               | False            | False              | True
        # True               | False            | True               | True
        if old_field.db_index and not old_field.unique and (not new_field.db_index or new_field.unique):
            # Find the index for this field
            meta_index_names = {index.name for index in model._meta.indexes}
            # Retrieve only BTREE indexes since this is what's created with
            # db_index=True.
            index_names = self._constraint_names(model, [old_field.column], index=True, type_=Index.suffix)
            for index_name in index_names:
                if index_name in meta_index_names:
                    # The only way to check if an index was created with
                    # db_index=True or with Index(['field'], name='foo')
                    # is to look at its name (refs #28053).
                    continue
                self.execute(self._delete_constraint_sql(self.sql_delete_index, model, index_name))
        # Change check constraints?
        if self.connection.features.supports_column_check_constraints:
            if old_db_params['check'] != new_db_params['check'] and old_db_params['check']:
                constraint_names = self._constraint_names(model, [old_field.column], check=True)
                if strict and len(constraint_names) != 1:
                    raise ValueError("Found wrong number (%s) of check constraints for %s.%s" % (
                        len(constraint_names),
                        model._meta.db_table,
                        old_field.column,
                    ))
                for constraint_name in constraint_names:
                    self.execute(self._delete_constraint_sql(self.sql_delete_check, model, constraint_name))
        # Have they renamed the column?
        if old_field.column != new_field.column:
            self.execute(self._rename_field_sql(model._meta.db_table, old_field, new_field, new_type))
        # Next, start accumulating actions to do
        actions = []
        null_actions = []
        post_actions = []
        fragment = None
        # Type change?
        if old_type != new_type:
            fragment, other_actions = self._alter_column_type_sql(
                model._meta.db_table, old_field, new_field, new_type
            )
<<<<<<< HEAD
            # If new type is blob, then fragment contains 4 action
=======
            # If old type is blob, then we have to make new field in 4 steps
            if old_type == self.connection.data_types['TextField'] \
                    or old_type == self.connection.data_types['BinaryField']:
                fragment, other_actions = self._alter_column_blob_type_sql(
                    model._meta.db_table, old_field, new_field, new_type
                )

            # If new type is blob or old type was blob, then fragment contains 4 action
>>>>>>> 0377ba8a
            if isinstance(fragment, list):
                [actions.append(el) for el in fragment]
            else:
                actions.append(fragment)
            post_actions.extend(other_actions)
        # When changing a column NULL constraint to NOT NULL with a given
        # default value, we need to perform 4 steps:
        #  1. Add a default for new incoming writes
        #  2. Update existing NULL rows with new default
        #  3. Replace NULL constraint with NOT NULL
        #  4. Drop the default again.
        # Default change?
        old_default = self.effective_default(old_field)
        new_default = self.effective_default(new_field)
        needs_database_default = (
                old_default != new_default and
                new_default is not None and
                not self.skip_default(new_field)
        )
        if needs_database_default:
            if self.connection.features.requires_literal_defaults:
                # Some databases can't take defaults as a parameter (oracle)
                # If this is the case, the individual schema backend should
                # implement prepare_default
                actions.append((
                    self.sql_alter_column_default % {
                        "column": self.quote_name(new_field.column),
                        "type": new_type,
                        "default": self.prepare_default(new_default),
                    },
                    [],
                ))
            else:
                actions.append((
                    self.sql_alter_column_default % {
                        "column": self.quote_name(new_field.column),
                        "type": new_type,
                        "default": "%s",
                    },
                    [new_default],
                ))
        # Nullability change?
        if old_field.null != new_field.null:
            sql_null = self._alter_column_set_null(
                model._meta.db_table,
                new_field.column,
                new_field.null
            )
            post_actions.append((sql_null, [],))

        # Only if we have a default and there is a change from NULL to NOT NULL
        four_way_default_alteration = (
                new_field.has_default() and
                (old_field.null and not new_field.null)
        )
        if actions or null_actions:
            if not four_way_default_alteration:
                # If we don't have to do a 4-way default alteration we can
                # directly run a (NOT) NULL alteration
                actions = actions + null_actions
            # Combine actions together if we can (e.g. postgres)
            if self.connection.features.supports_combined_alters and actions:
                sql, params = tuple(zip(*actions))
                actions = [(", ".join(sql), sum(params, []))]
            # Apply those actions
            for sql, params in actions:
<<<<<<< HEAD
                # The Firebird does not support direct type change to BLOB.
                # Need to execute 4 action in addition to alter.
                if new_type == self.connection.data_types['TextField'] or new_type == self.connection.data_types['BinaryField']:
=======
                # The Firebird does not support direct type change to/from BLOB.
                # Need to execute 4 action in addition to alter.
                if isinstance(fragment, list):
>>>>>>> 0377ba8a
                    self.execute(sql, params)
                else:
                    self.execute(
                        self.sql_alter_column % {
                            "table": self.quote_name(model._meta.db_table),
                            "changes": sql,
                        },
                        params,
                    )
            if four_way_default_alteration:
                # Update existing rows with default value

                # Some databases can't take defaults as a parameter (oracle)
                # If this is the case, the individual schema backend should
                # implement prepare_default
                if self.connection.features.requires_literal_defaults:
<<<<<<< HEAD
                    actions.append((
=======
                    self.execute(
>>>>>>> 0377ba8a
                        self.sql_update_with_default % {
                            "table": self.quote_name(model._meta.db_table),
                            "column": self.quote_name(new_field.column),
                            "default": self.prepare_default(new_default),
                        },
                        [],
<<<<<<< HEAD
                    ))
                else:
                    self.execute(
                        self.sql_update_with_default % {
                            "table": self.quote_name(model._meta.db_table),
                            "column": self.quote_name(new_field.column),
                            "default": "%s",
                        },
                        [new_default],
=======
>>>>>>> 0377ba8a
                    )
                # Since we didn't run a NOT NULL change before we need to do it
                # now
                for sql, params in null_actions:
                    self.execute(
                        self.sql_alter_column % {
                            "table": self.quote_name(model._meta.db_table),
                            "changes": sql,
                        },
                        params,
                    )
        if post_actions:
            for sql, params in post_actions:
                self.execute(sql, params)
        # Added a unique?
        if (not old_field.unique and new_field.unique) or (
                old_field.primary_key and not new_field.primary_key and new_field.unique
        ):
            # self.execute(self._create_unique_sql(model, [new_field.column]))
            self.create_unique(self._create_unique_sql(model, [new_field.column]))
        # Added an index? Add an index if db_index switched to True or a unique
        # constraint will no longer be used in lieu of an index. The following
        # lines from the truth table show all True cases; the rest are False:
        #
        # old_field.db_index | old_field.unique | new_field.db_index | new_field.unique
        # ------------------------------------------------------------------------------
        # False              | False            | True               | False
        # False              | True             | True               | False
        # True               | True             | True               | False
        if (not old_field.db_index or old_field.unique) and new_field.db_index and not new_field.unique:
            # If the new field is a foreign key not index is necessary because Firebird create it implicitly
            # This behavior is related to Github issue #70
            # original -->  self.execute(self._create_index_sql(model, [new_field]))
            self.deferred_sql.extend(self._field_indexes_sql(model, new_field))
        # Type alteration on primary key? Then we need to alter the column
        # referring to us.
        rels_to_update = []
        if old_field.primary_key and new_field.primary_key and old_type != new_type:
            rels_to_update.extend(_related_non_m2m_objects(old_field, new_field))
        # Changed to become primary key?
        # Note that we don't detect unsetting of a PK, as we assume another field
        # will always come along and replace it.
        if not old_field.primary_key and new_field.primary_key:
            # First, drop the old PK
            constraint_names = self._constraint_names(model, primary_key=True)
            if strict and len(constraint_names) != 1:
                raise ValueError("Found wrong number (%s) of PK constraints for %s" % (
                    len(constraint_names),
                    model._meta.db_table,
                ))
            for constraint_name in constraint_names:
                self.execute(self._delete_constraint_sql(self.sql_delete_pk, model, constraint_name))
            # Make the new one
            self.execute(
                self.sql_create_pk % {
                    "table": self.quote_name(model._meta.db_table),
                    "name": self.quote_name(self._create_index_name(model, [new_field.column], suffix="_pk")),
                    "columns": self.quote_name(new_field.column),
                }
            )
            # Update all referencing columns
            rels_to_update.extend(_related_non_m2m_objects(old_field, new_field))
        # Handle our type alters on the other end of rels from the PK stuff above
        for old_rel, new_rel in rels_to_update:
            rel_db_params = new_rel.field.db_parameters(connection=self.connection)
            rel_type = rel_db_params['type']
            fragment, other_actions = self._alter_column_type_sql(
                new_rel.related_model._meta.db_table, old_rel.field, new_rel.field, rel_type
            )
            self.execute(
                self.sql_alter_column % {
                    "table": self.quote_name(new_rel.related_model._meta.db_table),
                    "changes": fragment[0],
                },
                fragment[1],
            )
            for sql, params in other_actions:
                self.execute(sql, params)
        # Does it have a foreign key?
        if (new_field.remote_field and
                (fks_dropped or not old_field.remote_field or not old_field.db_constraint) and
                new_field.db_constraint):
            self.execute(self._create_fk_sql(model, new_field, "_fk_%(to_table)s_%(to_column)s"))
        # Rebuild FKs that pointed to us if we previously had to drop them
        if drop_foreign_keys:
            for rel in new_field.model._meta.related_objects:
                if _is_relevant_relation(rel, new_field) and rel.field.db_constraint:
                    self.execute(self._create_fk_sql(rel.related_model, rel.field, "_fk"))
        # Does it have check constraints we need to add?
        if old_db_params['check'] != new_db_params['check'] and new_db_params['check']:
            self.execute(
                self.sql_create_check % {
                    "table": self.quote_name(model._meta.db_table),
                    "name": self.quote_name(self._create_index_name(model, [new_field.column], suffix="_check")),
                    "column": self.quote_name(new_field.column),
                    "check": new_db_params['check'],
                }
            )
        # Drop the default if we need to
        # (Django usually does not use in-database defaults)
        if needs_database_default:
            sql = self.sql_alter_column % {
                "table": self.quote_name(model._meta.db_table),
                "changes": self.sql_alter_column_no_default % {
                    "column": self.quote_name(new_field.column),
                    "type": new_type,
                }
            }
            self.execute(sql)
        # Reset connection if required
        if self.connection.features.connection_persists_old_columns:
            self.connection.commit()

    def _create_index_sql(self, model, fields, *, name=None, suffix='', using='',
                          db_tablespace=None, col_suffixes=(), sql=None, opclasses=(),
                          condition=None):
        """
        Return the SQL statement to create the index for one or several fields.
        `sql` can be specified if the syntax differs from the standard (GIS
        indexes, ...).
        """
        tablespace_sql = self._get_index_tablespace_sql(model, fields, db_tablespace=db_tablespace)
        columns = [field.column for field in fields]
        sql_create_index = sql or self.sql_create_index
        table = model._meta.db_table

        def create_index_name(*args, **kwargs):
            nonlocal name
            if name is None:
                name = self._create_index_name(*args, **kwargs)
            return self.quote_name(name)

        return Statement(
            sql_create_index,
            table=Table(table, self.quote_name),
            name=IndexName(table, columns, suffix, create_index_name),
            using=using,
            columns=self._index_columns(table, columns, col_suffixes, opclasses),
            extra=tablespace_sql,
            condition=(' WHERE ' + condition) if condition else '',
        )

    def _index_columns(self, table, columns, col_suffixes, opclasses):
        if opclasses:
            return IndexColumns(table, columns, self.quote_name, col_suffixes=col_suffixes, opclasses=opclasses)
        return FirebirdColumns(table, columns, self.quote_name, col_suffixes)

    def prepare_default(self, value):
        # If the major server version is less than 3 then use `smallint` for the boolean field
        if isinstance(value, bool) and int(self.connection.ops.firebird_version[3]) < 3:
            return "1" if value else "0"
        s = force_str(value)
        return self.quote_value(s)

    def quote_value(self, value):
        if isinstance(value, (datetime.date, datetime.time, datetime.datetime)):
            return "'%s'" % value
        elif isinstance(value, str):
            return repr(value)
        elif isinstance(value, bool):
            return "1" if value else "0"
        elif value is None:
            return "NULL"
        else:
            return force_str(value)

    # Actions

    def create_model(self, model):
        """
        Create a table and any accompanying indexes or unique constraints for
        the given `model`.
        """
        # Create column SQL, add FK deferreds if needed
        column_sqls = []
        params = []
        for field in model._meta.local_fields:
            if isinstance(field, CharField) and field.max_length > 32765:
                field.max_length = 8191 # max for 4-byte character sets
            # SQL
            definition, extra_params = self.column_sql(model, field)
            if definition is None:
                continue
            # Check constraints can go on the column SQL here
            db_params = field.db_parameters(connection=self.connection)
            if db_params['check']:
                definition += " " + self.sql_check_constraint % db_params
            # Autoincrement SQL (for backends with inline variant)
            col_type_suffix = field.db_type_suffix(connection=self.connection)
            if col_type_suffix:
                definition += " %s" % col_type_suffix
            params.extend(extra_params)
            # FK
            if field.remote_field and field.db_constraint:
                to_table = field.remote_field.model._meta.db_table
                to_column = field.remote_field.model._meta.get_field(field.remote_field.field_name).column
                if self.sql_create_inline_fk:
                    definition += " " + self.sql_create_inline_fk % {
                        "to_table": self.quote_name(to_table),
                        "to_column": self.quote_name(to_column),
                    }
                elif self.connection.features.supports_foreign_keys:
                    self.deferred_sql.append(self._create_fk_sql(model, field, "_fk_%(to_table)s_%(to_column)s"))
            # Add the SQL to our big list
            column_sqls.append("%s %s" % (
                self.quote_name(field.column),
                definition,
            ))
            # Autoincrement SQL (for backends with post table definition variant)
            if field.get_internal_type() in ("AutoField", "BigAutoField"):
                autoinc_sql = self.connection.ops.autoinc_sql(model._meta.db_table, field.column)
                if autoinc_sql:
                    self.deferred_sql.extend(autoinc_sql)

        constraints = [constraint.constraint_sql(model, self) for constraint in model._meta.constraints]
        # Make the table
        sql = self.sql_create_table % {
            "table": self.quote_name(model._meta.db_table),
            "definition": ", ".join(constraint for constraint in (*column_sqls, *constraints) if constraint),
        }
        if model._meta.db_tablespace:
            tablespace_sql = self.connection.ops.tablespace_sql(model._meta.db_tablespace)
            if tablespace_sql:
                sql += ' ' + tablespace_sql
        # Prevent using [] as params, in the case a literal '%' is used in the definition
        self.execute(sql, params or None)

        # Add any unique_togethers (always deferred, as some fields might be
        # created afterwards, like geometry fields with some backends)
        for fields in model._meta.unique_together:
            columns = [model._meta.get_field(field).column for field in fields]
            # self.deferred_sql.append(self._create_unique_sql(model, columns))
            self.create_unique(self._create_unique_sql(model, columns))

        # Add any field index and index_together's (deferred as SQLite _remake_table needs it)
        self._model_indexes_sql(model)

        # Make M2M tables
        for field in model._meta.local_many_to_many:
            if field.remote_field.through._meta.auto_created:
                self.create_model(field.remote_field.through)

    def _model_indexes_sql(self, model):
        """
        Return a list of all index SQL statements (field indexes,
        index_together, Meta.indexes) for the specified model.
        """
        if not model._meta.managed or model._meta.proxy or model._meta.swapped:
            return []
        output = []
        for field in model._meta.local_fields:
            self._field_indexes_sql(model, field)

        for field_names in model._meta.index_together:
            fields = [model._meta.get_field(field) for field in field_names]
            create_statement = self._create_index_sql(model, fields, suffix="_idx")
            self.create_index(create_statement)

        for index in model._meta.indexes:
            self.add_index(self, model, index)
        return output

    def _field_indexes_sql(self, model, field):
        """
        Return a list of all index SQL statements for the specified field.
        """
        output = []
        if self._field_should_be_indexed(model, field):
            create_statement = self._create_index_sql(model, [field])
            self.create_index(create_statement)
        return output

    def create_index(self, statement):
        try:
            self.execute(statement, params=None)
        except Exception as e:
            # If the creation of the index failed with
            # the error 'key size too big for index',
            # then create an index with hash expression
            statement.template = self.sql_create_hash_index
            self.execute(statement, params=None)

    def delete_model(self, model):
        super(DatabaseSchemaEditor, self).delete_model(model)

        # Also, drop sequence if exists
        table_name = model._meta.db_table
        if not self.sequence_exist(table_name):
            return

        sql = self.connection.ops.drop_sequence_sql(table_name)
        if sql:
            try:
                self.execute(sql)
            except Exception as e:
                logger.info(str(e))
                pass

    def sequence_exist(self, table):
        seq_name = str(self.connection.ops.get_sequence_name(table)).replace("\"", "\'")
        sql = """
        SELECT RDB$GENERATOR_ID
        FROM RDB$GENERATORS
        WHERE RDB$GENERATOR_NAME = %s
        """ % seq_name
        value = None
        with self.connection.cursor() as cursor:
            cursor.execute(sql)
            value = cursor.fetchone()
        return True if value else False

    def execute(self, sql, params=[]):
        """
        Executes the given SQL statement, with optional parameters.

        Args:
            sql (str): SQL query to execute
            params (list): list of parameters

        .. important::

            If DDL and DML statements are executed in one transaction,
            then DML statements will not see the changes of the DDL statements.
            It is necessary to commit all previous statements so that
            follow statements can see changes previous ones.

        Note:
           This requires that `DatabaseFeatures.autocommits_when_autocommit_is_off` feature is True
        """
        # print("schema:", sql)

<<<<<<< HEAD
        # If DDL and DML statements are executed in one transaction,
        # then DML statements will not see the changes of the DDL statements.
        # It is necessary to commit all previous statements so that
        # follow statements can see changes previous ones.
=======
>>>>>>> 0377ba8a
        if self.connection.features.autocommits_when_autocommit_is_off:
            for tr in self.connection.connection.transactions:
                if tr.active:
                    tr.commit()
            # TransactionContext automatically commit statement
            with TransactionContext(self.connection.connection.trans()) as tr:
<<<<<<< HEAD
                cur = tr.cursor()
                cur.execute(str(sql), params)
=======
                try:
                    cur = tr.cursor()
                    cur.execute(str(sql), params)
                except Exception as e:
                    raise e
>>>>>>> 0377ba8a
        else:
            super(DatabaseSchemaEditor, self).execute(sql, params)<|MERGE_RESOLUTION|>--- conflicted
+++ resolved
@@ -1,11 +1,7 @@
 import logging
 import datetime
-import six
-
-<<<<<<< HEAD
-=======
+
 from django.db.backends.ddl_references import Statement, Table, IndexName, IndexColumns, TableColumns
->>>>>>> 0377ba8a
 from django.utils.encoding import force_str
 from django.db.models import Index
 from django.db.models.fields import AutoField, CharField
@@ -50,13 +46,8 @@
         engine_ver = str(self.connection.connection.engine_version).split('.')
         if engine_ver and len(engine_ver) > 0 and int(engine_ver[0]) >= 3:
             sql = """
-<<<<<<< HEAD
-                ALTER TABLE \"%(table_name)s\" 
-                ALTER \"%(column)s\" 
-=======
                 ALTER TABLE \"%(table_name)s\"
                 ALTER \"%(column)s\"
->>>>>>> 0377ba8a
                 %(null_flag)s NOT NULL
             """
             null_flag = 'DROP' if is_null else 'SET'
@@ -89,8 +80,6 @@
             cursor.execute(sql)
             res = cursor.fetchone()
         return True if res else False
-<<<<<<< HEAD
-=======
 
     def add_index(self, model, index):
         """
@@ -184,7 +173,6 @@
             return
         # Not supported yet
         return
->>>>>>> 0377ba8a
 
     def add_field(self, model, field):
         """
@@ -273,28 +261,16 @@
         if new_type == self.connection.data_types['TextField'] or new_type == self.connection.data_types['BinaryField']:
             alter_blob_actions.append(
                 (self.sql_create_column % {
-<<<<<<< HEAD
-                "table": self.quote_name(table),
-                "column": self.quote_name("mirgate_temp_" + new_field.column),
-                "definition": new_type,
-=======
                     "table": self.quote_name(table),
                     "column": self.quote_name("mirgate_temp_" + new_field.column),
                     "definition": new_type,
->>>>>>> 0377ba8a
                 }, [])
             )
             alter_blob_actions.append(
                 (self.sql_update_with_default % {
-<<<<<<< HEAD
-                "table": self.quote_name(table),
-                "column": self.quote_name("mirgate_temp_" + new_field.column),
-                "default": self.quote_name(old_field.column),
-=======
                     "table": self.quote_name(table),
                     "column": self.quote_name("mirgate_temp_" + new_field.column),
                     "default": self.quote_name(old_field.column),
->>>>>>> 0377ba8a
                 }, [])
             )
             alter_blob_actions.append(
@@ -327,22 +303,12 @@
                 params = {"table": table, "name": name, "columns": self.quote_name(column)}
                 extra_sql.append((self.sql_create_unique % params, [],))
 
-<<<<<<< HEAD
-            if new_type != self.connection.data_types['TextField'] or new_type == self.connection.data_types['BinaryField']:
-=======
             if new_type != self.connection.data_types['TextField'] or new_type == self.connection.data_types[
                 'BinaryField']:
->>>>>>> 0377ba8a
                 # alter column type
                 params = {"column": self.quote_name(new_field.column), "type": new_type}
                 alter_sql = self.sql_alter_column_type % params
                 return ((alter_sql, [],), extra_sql,)
-<<<<<<< HEAD
-        if new_type != self.connection.data_types['TextField'] and new_type != self.connection.data_types['BinaryField']:
-            return super(DatabaseSchemaEditor, self)._alter_column_type_sql(table, old_field, new_field, new_type)
-        else:
-            return ((alter_blob_actions), [],)
-=======
         if new_type != self.connection.data_types['TextField'] and new_type != self.connection.data_types[
             'BinaryField']:
             return super(DatabaseSchemaEditor, self)._alter_column_type_sql(table, old_field, new_field, new_type)
@@ -370,7 +336,6 @@
             "new_column": self.quote_name(new_field.column),
         }, [])]
         return ((alter_blob_actions), [],)
->>>>>>> 0377ba8a
 
     def _alter_field(self, model, old_field, new_field, old_type, new_type,
                      old_db_params, new_db_params, strict=False):
@@ -466,9 +431,6 @@
             fragment, other_actions = self._alter_column_type_sql(
                 model._meta.db_table, old_field, new_field, new_type
             )
-<<<<<<< HEAD
-            # If new type is blob, then fragment contains 4 action
-=======
             # If old type is blob, then we have to make new field in 4 steps
             if old_type == self.connection.data_types['TextField'] \
                     or old_type == self.connection.data_types['BinaryField']:
@@ -477,7 +439,6 @@
                 )
 
             # If new type is blob or old type was blob, then fragment contains 4 action
->>>>>>> 0377ba8a
             if isinstance(fragment, list):
                 [actions.append(el) for el in fragment]
             else:
@@ -544,15 +505,9 @@
                 actions = [(", ".join(sql), sum(params, []))]
             # Apply those actions
             for sql, params in actions:
-<<<<<<< HEAD
-                # The Firebird does not support direct type change to BLOB.
-                # Need to execute 4 action in addition to alter.
-                if new_type == self.connection.data_types['TextField'] or new_type == self.connection.data_types['BinaryField']:
-=======
                 # The Firebird does not support direct type change to/from BLOB.
                 # Need to execute 4 action in addition to alter.
                 if isinstance(fragment, list):
->>>>>>> 0377ba8a
                     self.execute(sql, params)
                 else:
                     self.execute(
@@ -569,29 +524,13 @@
                 # If this is the case, the individual schema backend should
                 # implement prepare_default
                 if self.connection.features.requires_literal_defaults:
-<<<<<<< HEAD
-                    actions.append((
-=======
                     self.execute(
->>>>>>> 0377ba8a
                         self.sql_update_with_default % {
                             "table": self.quote_name(model._meta.db_table),
                             "column": self.quote_name(new_field.column),
                             "default": self.prepare_default(new_default),
                         },
                         [],
-<<<<<<< HEAD
-                    ))
-                else:
-                    self.execute(
-                        self.sql_update_with_default % {
-                            "table": self.quote_name(model._meta.db_table),
-                            "column": self.quote_name(new_field.column),
-                            "default": "%s",
-                        },
-                        [new_default],
-=======
->>>>>>> 0377ba8a
                     )
                 # Since we didn't run a NOT NULL change before we need to do it
                 # now
@@ -923,28 +862,16 @@
         """
         # print("schema:", sql)
 
-<<<<<<< HEAD
-        # If DDL and DML statements are executed in one transaction,
-        # then DML statements will not see the changes of the DDL statements.
-        # It is necessary to commit all previous statements so that
-        # follow statements can see changes previous ones.
-=======
->>>>>>> 0377ba8a
         if self.connection.features.autocommits_when_autocommit_is_off:
             for tr in self.connection.connection.transactions:
                 if tr.active:
                     tr.commit()
             # TransactionContext automatically commit statement
             with TransactionContext(self.connection.connection.trans()) as tr:
-<<<<<<< HEAD
-                cur = tr.cursor()
-                cur.execute(str(sql), params)
-=======
                 try:
                     cur = tr.cursor()
                     cur.execute(str(sql), params)
                 except Exception as e:
                     raise e
->>>>>>> 0377ba8a
         else:
             super(DatabaseSchemaEditor, self).execute(sql, params)