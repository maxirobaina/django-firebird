--- conflicted
+++ resolved
@@ -1,10 +1,4 @@
-import django
 import datetime
-<<<<<<< HEAD
-import warnings
-import six
-=======
->>>>>>> 0377ba8a
 
 from django.utils.encoding import force_str
 from django.db.models.indexes import Index
@@ -14,11 +8,6 @@
     TableInfo,
 )
 
-if (django.VERSION[0]==2 and django.VERSION[1] < 1) or django.VERSION[0] < 2:
-    # if django.version < 2.1
-    from django.utils.deprecation import RemovedInDjango21Warning
-else:
-    RemovedInDjango21Warning = None
 
 class DatabaseIntrospection(BaseDatabaseIntrospection):
     # Maps type codes to Django Field types.
@@ -118,8 +107,6 @@
         return items
 
     def get_sequences(self, cursor, table_name, table_fields=()):
-<<<<<<< HEAD
-=======
         """
         Return sequences for table.
 
@@ -132,7 +119,6 @@
 
            Firebird does not support introspected sequences for table.
         """
->>>>>>> 0377ba8a
         pk_col = self.get_primary_key_column(cursor, table_name)
         return [{'table': table_name, 'column': pk_col}]
 
@@ -173,54 +159,6 @@
             relations[my_fieldname] = (other_field, other_table)
         return relations
 
-<<<<<<< HEAD
-    if RemovedInDjango21Warning:
-        def get_indexes(self, cursor, table_name):
-            """
-            Returns a dictionary of fieldname -> infodict for the given table,
-            where each infodict is in the format:
-                {'primary_key': boolean representing whether it's the primary key,
-                 'unique': boolean representing whether it's a unique index/constraint}
-            """
-
-            warnings.warn(
-                "get_indexes() is deprecated in favor of get_constraints().",
-                RemovedInDjango21Warning, stacklevel=2
-            )
-
-            # This query retrieves each field name and index type on the given table.
-            tbl_name = "'%s'" % table_name.upper()
-            cursor.execute("""
-            SELECT
-              LOWER(s.RDB$FIELD_NAME) AS field_name,
-    
-              LOWER(case
-                when rc.RDB$CONSTRAINT_TYPE is not null then rc.RDB$CONSTRAINT_TYPE
-                else 'INDEX'
-              end) AS constraint_type
-    
-            FROM RDB$INDEX_SEGMENTS s
-            LEFT JOIN RDB$INDICES i ON i.RDB$INDEX_NAME = s.RDB$INDEX_NAME
-            LEFT JOIN RDB$RELATION_CONSTRAINTS rc ON rc.RDB$INDEX_NAME = s.RDB$INDEX_NAME
-            WHERE i.RDB$RELATION_NAME = %s
-            AND i.RDB$SEGMENT_COUNT = 1
-            ORDER BY s.RDB$FIELD_POSITION
-            """ % (tbl_name,))
-            indexes = {}
-            for fn, ct in cursor.fetchall():
-                field_name = fn.strip()
-                constraint_type = ct.strip()
-                if field_name not in indexes:
-                    indexes[field_name] = {'primary_key': False, 'unique': False}
-                # It's possible to have the unique and PK constraints in separate indexes.
-                if constraint_type == 'primary key':
-                    indexes[field_name]['primary_key'] = True
-                if constraint_type == 'unique':
-                    indexes[field_name]['unique'] = True
-            return indexes
-
-=======
->>>>>>> 0377ba8a
     def get_constraints(self, cursor, table_name):
         """
         Retrieves any constraints or keys (unique, pk, fk, check, index)
